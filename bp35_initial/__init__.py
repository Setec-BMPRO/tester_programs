#!/usr/bin/env python3
"""BP35 Initial Test Program."""

import os
import inspect
import logging
import time

import tester
import share.isplpc
import share.programmer
from share.sim_serial import SimSerial
import share.bp35
from . import support
from . import limit

MeasureGroup = tester.measure.group

LIMIT_DATA = limit.DATA

# Serial port for the ARM. Used by programmer and ARM comms module.
_ARM_PORT = {'posix': '/dev/ttyUSB0',
             'nt':    'COM2',
             }[os.name]
# Hardware version (Major [1-255], Minor [1-255], Mod [character])
_HW_VER = (1, 0, '')
# ARM software image file
_ARM_BIN = 'bp35_1.0.3156.bin'
# dsPIC software image file
_PIC_HEX = 'bp35sr_1.hex'

# These are module level variable to avoid having to use 'self.' everywhere.
d = None        # Shortcut to Logical Devices
s = None        # Shortcut to Sensors
m = None        # Shortcut to Measurements
t = None        # Shortcut to SubTests


class Main(tester.TestSequence):

    """BP35 Initial Test Program."""

    def __init__(self, selection, physical_devices, test_limits, fifo):
        """Create the test program as a linear sequence.

           @param selection Product test program
           @param physical_devices Physical instruments of the Tester
           @param test_limits Product test limits

        """
        # Define the (linear) Test Sequence
        #    (Name, Target, Args, Enabled)
        sequence = (
            ('Prepare', self._step_prepare, None, True),
            ('ProgramPIC', self._step_program_pic, None, False),
            ('ProgramARM', self._step_program_arm, None, False),
            ('Initialise', self._step_initialise_arm, None, True),
            ('PowerUp', self._step_powerup, None, True),
            ('Load', self._step_load, None, True),
            ('TestUnit', self._step_test_unit, None, True),
            ('CanBus', self._step_canbus, None, False),
            ('OCP', self._step_ocp, None, False),
            ('ShutDown', self._step_shutdown, None, False),
            ('ErrorCheck', self._step_error_check, None, True),
            )
        # Set the Test Sequence in my base instance
        super().__init__(selection, sequence, fifo)
        self._logger = logging.getLogger(
            '.'.join((__name__, self.__class__.__name__)))
        self._devices = physical_devices
        self._limits = test_limits
        self._bp35 = share.bp35.Console(
            simulation=self._fifo, baudrate=115200, timeout=0.1)
        # Set port separately, as we don't want it opened yet
        self._bp35.setPort(_ARM_PORT)

    def open(self):
        """Prepare for testing."""
        self._logger.info('Open')
        global d, s, m, t
        d = support.LogicalDevices(self._devices)
        s = support.Sensors(d, self._limits, self._bp35)
        m = support.Measurements(s, self._limits)
        t = support.SubTests(d, m)
        # Apply power to fixture (Comms & Trek2) circuits.
        d.dcs_vcom.output(12.0, True)

    def close(self):
        """Finished testing."""
        self._logger.info('Close')
        self._bp35.close()
        global m, d, s, t
        # Remove power from fixture circuits.
        d.dcs_vcom.output(0, False)
        m = d = s = t = None

    def safety(self, run=True):
        """Make the unit safe after a test."""
        self._logger.info('Safety(%s)', run)
        if run:
            d.acsource.output(voltage=0.0, output=False)
            d.dcl_out.output(2.0)
            time.sleep(1)
            d.discharge.pulse()
            # Reset Logical Devices
            d.reset()

    def _step_error_check(self):
        """Check physical instruments for errors."""
        d.error_check()

    def _step_prepare(self):
        """Prepare to run a test.

        Measure fixture lock and part detection microswitches.
        Apply power to the unit's Battery terminals to power up the micros.

        """
        self.fifo_push(
            ((s.oLock, 10.0), (s.osw1, 100.0), (s.osw2, 100.0),
             (s.osw3, 100.0), (s.osw4, 100.0),
             (s.oVbat, 12.0), (s.o3V3, 3.3),))
        MeasureGroup(
            (m.dmm_lock, m.dmm_sw1, m.dmm_sw2, m.dmm_sw3, m.dmm_sw4, ),
             timeout=5)
        # Apply DC Source to Battery terminals
        d.dcs_vbat.output(12.4, True)
        d.rla_vbat.set_on()
        MeasureGroup((m.dmm_vbatin, m.dmm_3V3, ), timeout=5)

    def _step_program_pic(self):
        """Program the dsPIC device.

        Device is powered by injected Battery voltage.

        """
        # Start the PIC programmer
        folder = os.path.dirname(
            os.path.abspath(inspect.getfile(inspect.currentframe())))
        d.rla_pic.set_on()
        pic = share.programmer.ProgramPIC(
            _PIC_HEX, folder, '33FJ16GS402', s.oMirPIC, self._fifo)
        # Wait for programming completion & read results
        pic.read()
        d.rla_pic.set_off()
        m.pgmPIC.measure()

    def _step_program_arm(self):
        """Program the ARM device.

        Device is powered by injected Battery voltage.

        """
        # Set BOOT active before RESET so the ARM boot-loader runs
        d.rla_boot.set_on()
        # Reset micro.
        d.rla_reset.pulse(0.1)
        folder = os.path.dirname(
            os.path.abspath(inspect.getfile(inspect.currentframe())))
        file = os.path.join(folder, _ARM_BIN)
        with open(file, 'rb') as infile:
            bindata = bytearray(infile.read())
        self._logger.debug('Read %d bytes from %s', len(bindata), file)
        try:
            ser = SimSerial(port=_ARM_PORT, baudrate=115200)
            ser.flush()
            # Program the device (LPC1549 has internal CRC for verification)
            pgm = share.isplpc.Programmer(
                ser, bindata, erase_only=False, verify=False, crpmode=False)
            try:
                pgm.program()
                s.oMirARM.store(0)
            except share.isplpc.ProgrammingError:
                s.oMirARM.store(1)
        finally:
            ser.close()
        m.pgmARM.measure()
        # Reset BOOT to ARM
        d.rla_boot.set_off()

    def _step_initialise_arm(self):
        """Initialise the ARM device.

        Device is powered by injected Battery voltage.
        Reset the device, set HW & SW versions & Serial number.
        Write Non-Volatile memory defaults.
        Put device into manual control mode.

        """
        dummy_sn = 'A1526040123'
        self.fifo_push(((s.oSnEntry, (dummy_sn, )), ))
#        sernum = m.ui_SnEntry.measure()[1][0]
        sernum = dummy_sn
        self._bp35.open()
        # Reset micro.
        d.rla_reset.pulse(0.1)
        self._bp35.puts('Banner1\r\nBanner2\r\n')
        self._bp35.action(None, delay=0.5, expected=2)  # Flush banner
        self._bp35.defaults(_HW_VER, sernum)
        self._bp35.puts('1.0.10902.3156\r\n')
        m.arm_SwVer.measure()
        self._bp35.manual_mode()

    def _step_powerup(self):
        """Power-Up the Unit with 240Vac."""
        self.fifo_push(
            ((s.oACin, 240.0), (s.o12Vpri, 12.5), (s.o5Vusb, 5.0),
             (s.o3V3, 3.3), (s.o15Vs, 12.5), (s.oVbat, 12.8),
             (s.oVpfc, (415.0, 415.0), )))
        # Apply 240Vac & check
        d.acsource.output(voltage=240.0, output=True)
        MeasureGroup(
            (m.dmm_acin, m.dmm_12Vpri, m.dmm_5Vusb, ), timeout=10)
        # Enable PFC & DCDC converters
        self._bp35.power_on()
        # Wait for PFC overshoot to settle
        _PFC_STABLE = 0.05
        m.dmm_vpfc.stable(_PFC_STABLE)
        # Remove injected Battery voltage
        d.rla_vbat.set_off()
        d.dcs_vbat.output(0.0, output=False)
        # Is it all still running?
        MeasureGroup((m.dmm_3V3, m.dmm_15Vs, m.dmm_vbat), timeout=10)

<<<<<<< HEAD
=======
    def _step_test_unit(self):
        """Test functions of the unit."""
        self.fifo_push(
            ((s.ARM_Vout, 12.8), (s.ARM_Fan, 50), (s.oFan, (0, 12.0)), ))
        m.arm_vout.measure(timeout=5)
        m.arm_fan.measure()
        m.dmm_fanOff.measure(timeout=5)
        self._bp35['FAN'] = 100
        m.dmm_fanOn.measure(timeout=5)
# FIXME: Add more measurements here...

>>>>>>> b2f35606
    def _step_load(self):
        """Test the load output switches.

        Each output is turned ON in turn.
        All outputs are then left ON.

        """
        self.fifo_push(((s.oVout, (0.0, ) + (12.8, ) * 14),  ))
        # All outputs OFF
        self._bp35.load_set(set_on=True, loads=())
        m.dmm_voutOff.measure(timeout=2)
        # One at a time ON
        for ld in range(14):
            self._bp35.load_set(set_on=True, loads=(ld, ))
            m.dmm_vout.measure(timeout=2)
        # All outputs ON
        self._bp35.load_set(set_on=False, loads=())

    def _step_test_unit(self):
        """Test functions of the unit."""
        self.fifo_push(((s.oFan, (0, 12.0)), ))
        if self._fifo:
            # Vout measure
            self._bp35.putch('"BUS_VOLTS XN?', preflush=1)
            self._bp35.puts('12800\r\n')
            # Fan speed read & set
            self._bp35.putch('"FAN_SPEED XN?', preflush=1)
            self._bp35.puts('500\r\n')
            self._bp35.putch('1000 "FAN_SPEED XN!', preflush=1, postflush=1)
            self._bp35.putch('"LOAD_SWITCH_CURRENT_1 XN?', preflush=1)
            self._bp35.puts('2000\r\n')
        m.arm_vout.measure(timeout=5)
        m.arm_fan.measure()
        m.dmm_fanOff.measure(timeout=5)
        self._bp35['FAN'] = 100
        m.dmm_fanOn.measure(timeout=5)
        d.dcl_out.output(28.0, output=True)
        d.dcl_bat.output(4.0, output=True)
        meas_curr = (m.arm_ld1I, m.arm_ld2I, m.arm_ld3I, m.arm_ld4I, m.arm_ld5I,
                    m.arm_ld6I, m.arm_ld7I, m.arm_ld8I, m.arm_ld9I, m.arm_ld10I,
                    m.arm_ld11I, m.arm_ld12I, m.arm_ld13I, m.arm_ld14I)
        for meas in meas_curr:
            meas.measure()
        m.arm_battI.measure()

    def _step_canbus(self):
        """Test the Can Bus."""
        self.fifo_push(
            ((s.ARM_CANBIND, 0x10000000), (s.ARM_CANID, ('RRQ,16,0,7', )), ))
        m.arm_can_bind.measure(timeout=5)
        time.sleep(1)
        self._bp35.puts('0x10000000\r\n')   # Going into CAN Test Mode
        self._bp35.can_mode(True)
        m.arm_can_id.measure()

    def _step_ocp(self):
        """Ramp up load until OCP."""
        self.fifo_push(((s.oVout, (12.8, ) * 16 + (11.0, ), ),
                        (s.oVbat, (12.8, ) * 10 + (11.0, ), ), ))
        t.ocp.run()

    def _step_shutdown(self):
        """Apply overload to shutdown."""
# FIXME: In manual mode it won't shutdown! No need to do this?
#        self.fifo_push(((s.oVout, (0.0, 12.8, 0.0, 12.8)), (s.oVbat, 12.9), ))
#        t.shdn.run()<|MERGE_RESOLUTION|>--- conflicted
+++ resolved
@@ -222,8 +222,6 @@
         # Is it all still running?
         MeasureGroup((m.dmm_3V3, m.dmm_15Vs, m.dmm_vbat), timeout=10)
 
-<<<<<<< HEAD
-=======
     def _step_test_unit(self):
         """Test functions of the unit."""
         self.fifo_push(
@@ -235,7 +233,6 @@
         m.dmm_fanOn.measure(timeout=5)
 # FIXME: Add more measurements here...
 
->>>>>>> b2f35606
     def _step_load(self):
         """Test the load output switches.
 
