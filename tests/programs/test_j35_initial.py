--- conflicted
+++ resolved
@@ -130,13 +130,8 @@
         """PASS run of the A program."""
         super()._pass_run(
             44,
-<<<<<<< HEAD
             ['Prepare', 'ProgramARM', 'Initialise', 'Aux', 'ManualMode',
              'PowerUp', 'Output', 'RemoteSw', 'Load', 'OCP', 'CanBus']
-=======
-            ['Prepare', 'ProgramARM', 'Initialise', 'Aux', 'PowerUp',
-             'Output', 'RemoteSw', 'Load', 'OCP', 'CanBus']
->>>>>>> b11235db
             )
 
 
@@ -151,14 +146,9 @@
         """PASS run of the B program."""
         super()._pass_run(
             52,
-<<<<<<< HEAD
             ['Prepare', 'ProgramARM', 'Initialise', 'Aux', 'Solar',
              'ManualMode', 'PowerUp', 'Output', 'RemoteSw', 'Load',
              'OCP', 'CanBus']
-=======
-            ['Prepare', 'ProgramARM', 'Initialise', 'Aux', 'Solar', 'PowerUp',
-             'Output', 'RemoteSw', 'Load', 'OCP', 'CanBus']
->>>>>>> b11235db
             )
 
 
@@ -169,36 +159,9 @@
     parameter = 'C'
     debug = False
 
-<<<<<<< HEAD
-    def test_pass_run(self):
-        """PASS run of the C program."""
-        super()._pass_run(
-            52,
-            ['Prepare', 'ProgramARM', 'Initialise', 'Aux', 'Solar',
-             'ManualMode', 'PowerUp', 'Output', 'RemoteSw', 'Load',
-             'OCP', 'CanBus']
-            )
-
-class J35_D_Initial(_J35Initial):
-=======
-
 class J35_D_Initial(J35_B_Initial):
->>>>>>> b11235db
 
     """J35-D Initial program test suite."""
 
     parameter = 'D'
-<<<<<<< HEAD
-    debug = True
-
-    def test_pass_run(self):
-        """PASS run of the D program."""
-        super()._pass_run(
-            55,
-            ['Prepare', 'ProgramARM', 'Initialise', 'Aux', 'Solar',
-             'ManualMode', 'SolarComp', 'PowerUp', 'Output', 'RemoteSw',
-             'Load', 'OCP', 'CanBus']
-            )
-=======
-    debug = False
->>>>>>> b11235db
+    debug = False