#!/usr/bin/env python3
"""Tester program loader."""

import os
import inspect
import configparser
import logging.handlers
from pydispatch import dispatcher
import time

import gpib
import tester
#tester.sensor.DSO_DELAY = False
import dummy
import selftest
import _2040_final
import _2040_initial
import atxg450_2v_final
import batterycheck_initial
import batterycheck_final
import bce4_final
import bce282_final
import bp35_initial
import c15a15_final
import c15d15_final
import c45a15_initial
import c45a15_final
import cmrsbp_all
import drifter_initial
import drifter_final
import etracII_initial
import gen8_final
import gen8_initial
import geniusII_final
import gsu3601ta_initial
import gsu3601ta_final
import mk7_final
import opto_test
import rm50_final
import smu75070_final
import spa_multi
import spa_single
import st3_final
import trek2_initial
import trek2_final
import sx750_initial
import sx750_safety
import sx750_final
import ts3020h_initial
import ts3020h_final
import ts3520_final
import uni750_final
import wtsi200_final


# Configuration of logger.
_CONSOLE_LOG_LEVEL = logging.DEBUG
_LOG_FORMAT = '%(asctime)s:%(name)s:%(threadName)s:%(levelname)s:%(message)s'


def _logging_setup():
    """
    Setup the logging system.

    Messages are sent to the stderr console.

    """
    # create console handler and set level
    hdlr = logging.StreamHandler()
    hdlr.setLevel(_CONSOLE_LOG_LEVEL)
    # Log record formatter
    fmtr = logging.Formatter(_LOG_FORMAT)
    # Connect it all together
    hdlr.setFormatter(fmtr)
    logging.root.addHandler(hdlr)
    logging.root.setLevel(logging.DEBUG)


def _main():
    """Run the Tester."""
    logger = logging.getLogger(__name__)
    logger.info('Starting')

    # Suppress lower level GPIB logging
    log = logging.getLogger('gpib')
    log.setLevel(logging.INFO)

    # Get the pathname of this module's configuration file
    head, tail = os.path.split(
        os.path.abspath(inspect.getfile(inspect.currentframe())))
    config_file = os.path.join(head, tail + '.ini')
    logger.debug('Configuration file: %s', config_file)

    # Read settings from the configuration file
    config = configparser.ConfigParser()
    config.read(config_file)
    debug_gpib = config['DEFAULT'].getboolean('DebugGPIB')
    if debug_gpib is None:
        debug_gpib = False
    gpib.DEBUG_GPIB.enabled = debug_gpib
    fifo = config['DEFAULT'].getboolean('FIFO')
    if fifo is None:
        fifo = True
    use_progdata_limits = config['DEFAULT'].getboolean('UseProgDataLimits')
    if use_progdata_limits is None:
        use_progdata_limits = False
    tester_type = config['DEFAULT'].get('TesterType')
    if tester_type is None:
        tester_type = 'ATE3'
    no_delays = config['DEFAULT'].getboolean('NoDelays')
    if no_delays is None:
        no_delays = False

    # "Monkey Patch" time, so all delays are zero
    if no_delays:
        def no_sleep(secs=0):
            pass
        time.sleep = no_sleep

    # Receive Test Result signals here
    def test_result(result):
        logger.info('Test Result: %s', result)
    dispatcher.connect(test_result,
                       sender=tester.signals.Thread.tester,
                       signal=tester.signals.Status.result)
    # All the Test Programs
    programs = (
        ('Dummy', dummy.Main, dummy.LIMIT_DATA),
        ('Self-Test', selftest.Main, selftest.LIMIT_DATA),
        ('2040 Final', _2040_final.Main, _2040_final.LIMIT_DATA),
        ('2040 Initial', _2040_initial.Main, _2040_initial.LIMIT_DATA),
        ('ATXG-450-2V Final', atxg450_2v_final.Main,
         atxg450_2v_final.LIMIT_DATA),
        ('BatteryCheck Initial', batterycheck_initial.Main,
         batterycheck_initial.LIMIT_DATA),
        ('BatteryCheck Final', batterycheck_final.Main,
         batterycheck_final.LIMIT_DATA),
        ('BCE4 Final', bce4_final.Main, bce4_final.LIMIT_DATA4),
        ('BCE5 Final', bce4_final.Main, bce4_final.LIMIT_DATA5),
        ('BCE282-12 Final', bce282_final.Main, bce282_final.LIMIT_DATA12),
        ('BCE282-24 Final', bce282_final.Main, bce282_final.LIMIT_DATA24),
        ('BP35 Initial', bp35_initial.Main, bp35_initial.LIMIT_DATA),
        ('C15A-15 Final', c15a15_final.Main, c15a15_final.LIMIT_DATA),
        ('C15D-15(M) Final', c15d15_final.Main, c15d15_final.LIMIT_DATA),
        ('C45A-15(M) Initial', c45a15_initial.Main, c45a15_initial.LIMIT_DATA),
        ('C45A-15(M) Final', c45a15_final.Main, c45a15_final.LIMIT_DATA),
        ('CMR-INI', cmrsbp_all.Main, cmrsbp_all.LIMIT_DATA),
        ('CMR-SD', cmrsbp_all.Main, cmrsbp_all.LIMIT_DATA),
        ('CMR8D-FIN', cmrsbp_all.Main, cmrsbp_all.LIMIT_DATA_8D),
        ('CMR13F-FIN', cmrsbp_all.Main, cmrsbp_all.LIMIT_DATA_13F),
        ('CMR17L-FIN', cmrsbp_all.Main, cmrsbp_all.LIMIT_DATA_17L),
        ('Drifter Initial', drifter_initial.Main, drifter_initial.LIMIT_DATA),
        ('Drifter Final', drifter_final.Main, drifter_final.LIMIT_DATA),
        ('Drifter BM Initial', drifter_initial.Main,
         drifter_initial.LIMIT_DATA_BM),
        ('Drifter BM Final', drifter_final.Main, drifter_final.LIMIT_DATA_BM),
        ('Etrac-II Initial', etracII_initial.Main, etracII_initial.LIMIT_DATA),
        ('GEN8 Final', gen8_final.Main, gen8_final.LIMIT_DATA),
        ('GEN8 Initial', gen8_initial.Main, gen8_initial.LIMIT_DATA),
        ('GENIUS-II Final', geniusII_final.Main, geniusII_final.LIMIT_DATA),
        ('GENIUS-II-H Final', geniusII_final.Main,
         geniusII_final.LIMIT_DATA_H),
        ('GSU360-1TA Initial', gsu3601ta_initial.Main,
         gsu3601ta_initial.LIMIT_DATA),
        ('GSU360-1TA Final', gsu3601ta_final.Main, gsu3601ta_final.LIMIT_DATA),
        ('MK7-400-1 Final', mk7_final.Main, mk7_final.LIMIT_DATA),
        ('Opto Test', opto_test.Main, opto_test.LIMIT_DATA),
        ('RM-50-24 Final', rm50_final.Main, rm50_final.LIMIT_DATA),
        ('Spa Multi RGB', spa_multi.Main, spa_multi.LIMIT_DATA_RGB),
        ('Spa Multi TRI', spa_multi.Main, spa_multi.LIMIT_DATA_TRI),
        ('Spa Single', spa_single.Main, spa_single.LIMIT_DATA),
        ('ST20-III Final', st3_final.Main, st3_final.LIMIT_DATA20),
        ('ST35-III Final', st3_final.Main, st3_final.LIMIT_DATA35),
        ('SX-750 Initial', sx750_initial.Main, sx750_initial.LIMIT_DATA),
        ('SX-750 Final', sx750_final.Main, sx750_final.LIMIT_DATA),
        ('SX-750 Safety', sx750_safety.Main, sx750_safety.LIMIT_DATA),
        ('SMU750-70 Final', smu75070_final.Main, smu75070_final.LIMIT_DATA),
        ('Trek2 Initial', trek2_initial.Main, trek2_initial.LIMIT_DATA),
        ('Trek2 Final', trek2_final.Main, trek2_final.LIMIT_DATA),
        ('TS3020-H Initial', ts3020h_initial.Main, ts3020h_initial.LIMIT_DATA),
        ('TS3020-H Final', ts3020h_final.Main, ts3020h_final.LIMIT_DATA),
        ('TS3520 Final', ts3520_final.Main, ts3520_final.LIMIT_DATA),
        ('UNI-750 Final', uni750_final.Main, uni750_final.LIMIT_DATA),
        ('WTSI200 Final', wtsi200_final.Main, wtsi200_final.LIMIT_DATA),
        )
    # Make a TEST PROGRAM descriptor
    pgm = tester.TestProgram(
<<<<<<< HEAD
        'Trek2 Final',
=======
        'Opto Test',
>>>>>>> 0685e38a
        per_panel=1, parameter=None, test_limits=[])
    # Make and run the TESTER
    logger.info('Creating "%s" Tester', tester_type)
    tst = tester.Tester(tester_type, programs, fifo, use_progdata_limits)
    tst.start()
    logger.info('Open Tester')
    tst.open(pgm)
#    Allows 2 seconds before fixture lock to remove board at ATE2
    time.sleep(2)
    logger.info('Running Test')
    tst.test(('UUT1', ))
#    tst.test(('UUT1', 'UUT2', 'UUT3', 'UUT4', ))
    time.sleep(2)
    logger.info('Close Tester')
    tst.close()
    logger.info('Stop Tester')
    tst.stop()
    tst.join()
    logger.info('Finished')

if __name__ == '__main__':
    _logging_setup()
    _main()<|MERGE_RESOLUTION|>--- conflicted
+++ resolved
@@ -185,11 +185,7 @@
         )
     # Make a TEST PROGRAM descriptor
     pgm = tester.TestProgram(
-<<<<<<< HEAD
         'Trek2 Final',
-=======
-        'Opto Test',
->>>>>>> 0685e38a
         per_panel=1, parameter=None, test_limits=[])
     # Make and run the TESTER
     logger.info('Creating "%s" Tester', tester_type)
