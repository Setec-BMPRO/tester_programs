--- conflicted
+++ resolved
@@ -21,13 +21,10 @@
 import bc15_initial
 import bc15_final
 import bce4_final
+import bce282_initial
 import bce282_final
-<<<<<<< HEAD
 import bp35_initial
 import bp35_final
-=======
-import bce282_initial
->>>>>>> ace35e52
 import c15a15_final
 import c15d15_final
 import c45a15_initial
@@ -149,15 +146,12 @@
         ('BC15 Final', bc15_final.Main, bc15_final.LIMIT_DATA),
         ('BCE4 Final', bce4_final.Main, bce4_final.LIMIT_DATA4),
         ('BCE5 Final', bce4_final.Main, bce4_final.LIMIT_DATA5),
+        ('BCE282-12 Initial', bce282_initial.Main, bce282_initial.LIMIT_DATA12),
         ('BCE282-12 Final', bce282_final.Main, bce282_final.LIMIT_DATA12),
-        ('BCE282-12 Initial', bce282_initial.Main, bce282_initial.LIMIT_DATA12),
+        ('BCE282-24 Initial', bce282_initial.Main, bce282_initial.LIMIT_DATA24),
         ('BCE282-24 Final', bce282_final.Main, bce282_final.LIMIT_DATA24),
-<<<<<<< HEAD
         ('BP35 Initial', bp35_initial.Main, bp35_initial.LIMIT_DATA),
         ('BP35 Final', bp35_final.Main, bp35_final.LIMIT_DATA),
-=======
-        ('BCE282-24 Initial', bce282_initial.Main, bce282_initial.LIMIT_DATA24),
->>>>>>> ace35e52
         ('C15A-15 Final', c15a15_final.Main, c15a15_final.LIMIT_DATA),
         ('C15D-15(M) Final', c15d15_final.Main, c15d15_final.LIMIT_DATA),
         ('C45A-15(M) Initial', c45a15_initial.Main, c45a15_initial.LIMIT_DATA),
