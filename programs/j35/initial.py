#!/usr/bin/env python3
# -*- coding: utf-8 -*-
# Copyright 2016 SETEC Pty Ltd
"""J35 Initial Test Program."""

import os
import inspect
import serial
import tester
from tester import TestStep
import share
from . import console
from . import config


class Initial(share.TestSequence):

    """J35 Initial Test Program."""

<<<<<<< HEAD
    cfg = None              # Product configuration
    sernum = None           # Unit serial number
=======
    # ARM software image file
    arm_file = 'j35_{0}.bin'.format(config.J35.sw_version)
    # Injected voltages
    #  Battery bus
    vbat_inject = 12.6
    #  Aux or Solar inputs
    aux_solar_inject = 13.5
    # AC voltage powering the unit
    ac_volt = 240.0
    ac_freq = 50.0
    # Extra % error in OCP allowed before adjustment
    ocp_adjust_percent = 10.0
    # Output set point when running in manual mode
    vout_set = 12.8
    # Battery load current
    batt_current = 4.0
    # Load on each output channel
    load_per_output = 2.0
    # Test limits common to all versions
    _common = (
        LimitDelta('ACin', ac_volt, delta=5.0, doc='AC input voltage'),
        LimitDelta('Vbus', ac_volt * math.sqrt(2), delta=10.0,
            doc='Peak of AC input'),
        LimitBetween('12Vpri', 11.5, 13.0, doc='12Vpri rail'),
        LimitPercent('Vload', vout_set, percent=3.0,
            doc='AC-DC convertor voltage setpoint'),
        LimitLow('VloadOff', 0.5, doc='When output is OFF'),
        LimitDelta('VbatIn', vbat_inject, delta=1.0,
            doc='Voltage at Batt when 12.6V is injected into Batt'),
        LimitDelta('VfuseIn', vbat_inject, delta=1.0,
            doc='Voltage after fuse when 12.6V is injected into Batt'),
        LimitDelta('VbatOut', aux_solar_inject, delta=0.5,
            doc='Voltage at Batt when 13.5V is injected into Aux'),
        LimitDelta('Vbat', vout_set, delta=0.2,
            doc='Voltage at Batt when unit is running'),
        LimitPercent('VbatLoad', vout_set, percent=5.0,
            doc='Voltage at Batt when unit is running under load'),
        LimitDelta('Vair', aux_solar_inject, delta=0.5,
            doc='Voltage at Air when 13.5V is injected into Solar'),
        LimitPercent('3V3U', 3.30, percent=1.5,
            doc='3V3 unswitched when 12.6V is injected into Batt'),
        LimitPercent('3V3', 3.30, percent=1.5, doc='3V3 internal rail'),
        LimitBetween('15Vs', 11.5, 13.0, doc='15Vs internal rail'),
        LimitDelta('FanOn', vout_set, delta=1.0, doc='Fan running'),
        LimitLow('FanOff', 0.5, doc='Fan not running'),
        LimitRegExp(
            'ARM-SwVer', '^{0}$'.format(
                config.J35.sw_version.replace('.', r'\.')),
            doc='Arm Software version'),
        LimitPercent('ARM-AuxV', aux_solar_inject, percent=2.0, delta=0.3,
            doc='ARM Aux voltage reading'),
        LimitBetween('ARM-AuxI', 0.0, 1.5,
            doc='ARM Aux current reading'),
        LimitInteger('Vout_OV', 0, doc='Over-voltage not triggered'),
        LimitPercent('ARM-AcV', ac_volt, percent=4.0, delta=1.0,
            doc='ARM AC voltage reading'),
        LimitPercent('ARM-AcF', ac_freq, percent=4.0, delta=1.0,
            doc='ARM AC frequency reading'),
        LimitBetween('ARM-SecT', 8.0, 70.0,
            doc='ARM secondary temperature sensor'),
        LimitPercent('ARM-Vout', vout_set, percent=2.0, delta=0.1,
            doc='ARM measured Vout'),
        LimitBetween('ARM-Fan', 0, 100, doc='ARM fan speed'),
        LimitPercent('ARM-BattI', batt_current, percent=1.7, delta=1.0,
            doc='ARM battery current reading'),
        LimitDelta('ARM-LoadI', load_per_output, delta=0.9,
            doc='ARM output current reading'),
        LimitInteger('ARM-RemoteClosed', 1),
        LimitDelta('CanPwr', vout_set, delta=1.8,
            doc='CAN bus power supply'),
        LimitInteger('LOAD_SET', 0x5555555,
            doc='ARM output load enable setting'),
        LimitInteger('CAN_BIND', 1 << 28,
            doc='ARM reports CAN bus operational'),
        LimitRegExp('CAN_RX', '^RRQ,36,0',
            doc='Response to CAN echo message'),
        LimitLow('InOCP', vout_set - 1.2, doc='Output is in OCP'),
        LimitLow('FixtureLock', 200, doc='Test fixture lid microswitch'),
        )
    # Version specific configuration data. Indexed by test program parameter.
    config_data = {
        'A': {
            'Config': config.J35A,
            'Limits': _common + (
                LimitLow('LOAD_COUNT', config.J35A.output_count),
                LimitPercent(
                    'OCP_pre', config.J35A.ocp_set,
                    (ocp_adjust_percent + 4.0, ocp_adjust_percent + 10.0),
                    doc='OCP trip range before adjustment'),
                LimitPercent('OCP', config.J35A.ocp_set, (4.0, 10.0),
                    doc='OCP trip range after adjustment'),
                ),
            },
        'B': {
            'Config': config.J35B,
            'Limits': _common + (
                LimitLow('LOAD_COUNT', config.J35B.output_count),
                LimitPercent(
                    'OCP_pre', config.J35B.ocp_set,
                    (ocp_adjust_percent + 4.0, ocp_adjust_percent + 7.0),
                    doc='OCP trip range before adjustment'),
                LimitPercent('OCP', config.J35B.ocp_set, (4.0, 7.0),
                    doc='OCP trip range after adjustment'),
                ),
            },
        'C': {
            'Config': config.J35C,
            'Limits': _common + (
                LimitLow('LOAD_COUNT', config.J35C.output_count),
                LimitPercent(
                    'OCP_pre', config.J35C.ocp_set,
                    (ocp_adjust_percent + 4.0, ocp_adjust_percent + 7.0),
                    doc='OCP trip range before adjustment'),
                LimitPercent('OCP', config.J35C.ocp_set, (4.0, 7.0),
                    doc='OCP trip range after adjustment'),
                ),
            },
        }
    config = None
    sernum = None
>>>>>>> 4b3771d7

    def open(self, uut):
        """Prepare for testing."""
        self.cfg = config.J35.select(self.parameter, uut)
        limits = self.cfg.limits_initial()
        Sensors.output_count = self.cfg.output_count
        Sensors.load_per_output = self.cfg.load_per_output
        Devices.sw_version = self.cfg.sw_version
        super().open(limits, Devices, Sensors, Measurements)
        self.steps = (
            TestStep('Prepare', self._step_prepare),
            TestStep('ProgramARM', self.devices['program_arm'].program),
            TestStep('Initialise', self._step_initialise_arm),
            TestStep('Aux', self._step_aux),
            TestStep('Solar', self._step_solar, self.cfg.solar),
            TestStep('PowerUp', self._step_powerup),
            TestStep('Output', self._step_output),
            TestStep('RemoteSw', self._step_remote_sw),
            TestStep('Load', self._step_load),
            TestStep('OCP', self._step_ocp),
            TestStep('CanBus', self._step_canbus, self.cfg.canbus),
            )
        self.sernum = None

    @share.teststep
    def _step_prepare(self, dev, mes):
        """Prepare to run a test.

        Measure fixture lock and part detection micro-switch.
        Apply power to the unit's Battery terminals to power up the micro.

        """
        mes['dmm_lock'](timeout=5)
        self.sernum = self.get_serial(self.uuts, 'SerNum', 'ui_sernum')
        # Apply DC Source to Battery terminals
<<<<<<< HEAD
        dev['dcs_vbat'].output(self.cfg.vbat_inject, True)
        self.measure(('dmm_vbatin', 'dmm_3v3u'), timeout=5)
=======
        dev['dcs_vbat'].output(self.vbat_inject, True, delay=1.0)
        self.measure(('dmm_vbatin', 'dmm_vfusein', 'dmm_3v3u'), timeout=5)
>>>>>>> 4b3771d7

    @share.teststep
    def _step_initialise_arm(self, dev, mes):
        """Initialise the ARM device.

        Device is powered by injected Battery voltage.
        Reset the device, set HW & SW versions & Serial number.
        Put device into manual control mode.

        """
        j35 = dev['j35']
        j35.open()
        j35.brand(self.cfg.hw_version, self.sernum, dev['rla_reset'])
        j35.manual_mode(start=True)     # Start the change to manual mode
        mes['arm_swver']()

    @share.teststep
    def _step_aux(self, dev, mes):
        """Test Auxiliary input."""
        dev['dcs_vaux'].output(self.cfg.aux_solar_inject, True)
        dev['dcl_bat'].output(0.5, True)
        j35 = dev['j35']
        j35['AUX_RELAY'] = True
        self.measure(('dmm_vbatout', 'arm_auxv', 'arm_auxi'), timeout=5)
        j35['AUX_RELAY'] = False
        dev['dcs_vaux'].output(0.0, False)
        dev['dcl_bat'].output(0.0)

    @share.teststep
    def _step_solar(self, dev, mes):
        """Test Solar input."""
        dev['dcs_solar'].output(self.cfg.aux_solar_inject, True)
        j35 = dev['j35']
        j35['SOLAR'] = True
        # Only the 'C' has Air Suspension
        measurement = 'dmm_vair' if self.parameter == 'C' else 'dmm_vbatout'
        mes[measurement](timeout=5)
        j35['SOLAR'] = False
        dev['dcs_solar'].output(0.0, False)

    @share.teststep
    def _step_powerup(self, dev, mes):
        """Power-Up the Unit with 240Vac."""
        j35 = dev['j35']
        # Complete the change to manual mode
        j35.manual_mode(vout=self.cfg.vout_set, iout=self.cfg.ocp_man_set)
        dev['acsource'].output(voltage=self.cfg.ac_volt, output=True)
        self.measure(
            ('dmm_acin', 'dmm_vbus', 'dmm_12vpri', 'arm_vout_ov'),
            timeout=5)
        j35.dcdc_on()
        mes['dmm_vbat'](timeout=5)
        dev['dcs_vbat'].output(0.0, False)
        self.measure(
            ('arm_vout_ov', 'dmm_3v3', 'dmm_15vs', 'dmm_vbat', 'dmm_fanOff',
             'arm_acv', 'arm_acf', 'arm_secT', 'arm_vout', 'arm_fan'),
            timeout=5)
        v_actual = self.measure(('dmm_vbat', ), timeout=10).reading1
        j35['VSET_CAL'] = v_actual  # Calibrate Vout setting and reading
        j35['VBUS_CAL'] = v_actual
        j35['NVWRITE'] = True
        j35['FAN'] = 100
        mes['dmm_fanOn'](timeout=5)

    @share.teststep
    def _step_output(self, dev, mes):
        """Test the output switches."""
        j35 = dev['j35']
        j35.load_set(set_on=True, loads=())     # All outputs OFF
        dev['dcl_out'].output(1.0, True)        # A little load
        mes['dmm_vloadoff'](timeout=2)
        j35.load_set(set_on=False, loads=())    # All outputs ON

    @share.teststep
    def _step_remote_sw(self, dev, mes):
        """Test the remote switch."""
        relay = dev['rla_loadsw']
        relay.set_on()
        mes['arm_remote'](timeout=5)
        relay.set_off()
        mes['dmm_vload'](timeout=5)

    @share.teststep
    def _step_load(self, dev, mes):
        """Test with load."""
        j35 = dev['j35']
        val = mes['arm_loadset']().reading1
        self._logger.debug('0x{:08X}'.format(int(val)))
        output_count = self.cfg.output_count
        dev['dcl_out'].binary(
            1.0, output_count * self.cfg.load_per_output, 5.0)
        for load in range(output_count):
            with tester.PathName('L{0}'.format(load + 1)):
                mes['arm_loads'][load](timeout=5)
        # Calibrate current reading
        j35['BUS_ICAL'] = output_count * self.cfg.load_per_output
        j35['NVWRITE'] = True
        dev['dcl_bat'].output(self.cfg.batt_current, True)
        self.measure(('dmm_vbatload', 'arm_battI', ), timeout=5)

    @share.teststep
    def _step_ocp(self, dev, mes):
        """Test OCP."""
        j35 = dev['j35']
        ocp_actual = mes['ramp_ocp_pre']().reading1
        # Adjust current setpoint
        j35['OCP_CAL'] = round(
            j35.ocp_cal() * ocp_actual / self.cfg.ocp_set)
        j35['NVWRITE'] = True
        mes['ramp_ocp']()
        dev['dcl_out'].output(0.0)
        dev['dcl_bat'].output(0.0)

    @share.teststep
    def _step_canbus(self, dev, mes):
        """Test the Can Bus."""
        self.measure(('dmm_canpwr', 'arm_can_bind', ), timeout=10)
        j35tunnel = dev['j35tunnel']
        j35tunnel.open()
        mes['TunnelSwVer']()
        j35tunnel.close()


class Devices(share.Devices):

    """Devices."""

    sw_version = None   # ARM software version

    def open(self):
        """Create all Instruments."""
        # Physical Instrument based devices
        for name, devtype, phydevname in (
                ('dmm', tester.DMM, 'DMM'),
                ('acsource', tester.ACSource, 'ACS'),
                ('discharge', tester.Discharge, 'DIS'),
                ('dcs_vcom', tester.DCSource, 'DCS1'),
                ('dcs_vbat', tester.DCSource, 'DCS2'),
                ('dcs_vaux', tester.DCSource, 'DCS3'),
                ('dcs_solar', tester.DCSource, 'DCS4'),
                ('dcl_out', tester.DCLoad, 'DCL1'),
                ('dcl_bat', tester.DCLoad, 'DCL5'),
                ('rla_reset', tester.Relay, 'RLA1'),
                ('rla_boot', tester.Relay, 'RLA2'),
                ('rla_loadsw', tester.Relay, 'RLA3'),
            ):
            self[name] = devtype(self.physical_devices[phydevname])
        arm_port = share.fixture.port('029242', 'ARM')
        # ARM device programmer
        folder = os.path.dirname(
            os.path.abspath(inspect.getfile(inspect.currentframe())))
        self['program_arm'] = share.programmer.ARM(
            arm_port,
            os.path.join(folder, 'j35_{0}.bin'.format(self.sw_version)),
            crpmode=False,
            boot_relay=self['rla_boot'],
            reset_relay=self['rla_reset'])
        # Serial connection to the console
        j35_ser = serial.Serial(baudrate=115200, timeout=5.0)
        # Set port separately, as we don't want it opened yet
        j35_ser.port = arm_port
        # J35 Console driver
        self['j35'] = console.DirectConsole(j35_ser)
        # Tunneled Console driver
        tunnel = tester.CANTunnel(
            self.physical_devices['CAN'],
            tester.devphysical.can.DeviceID.j35)
        self['j35tunnel'] = console.TunnelConsole(tunnel)
        # Apply power to fixture circuits.
        self['dcs_vcom'].output(22.0, output=True, delay=2)
        self.add_closer(lambda: self['dcs_vcom'].output(0, False))

    def reset(self):
        """Reset instruments."""
        self['j35'].close()
        # Switch off AC Source & discharge the unit
        self['acsource'].reset()
        self['dcl_out'].output(2.0, delay=1)
        self['discharge'].pulse()
        for dev in ('dcs_vbat', 'dcs_vaux', 'dcs_solar', 'dcl_out', 'dcl_bat'):
            self[dev].output(0.0, False)
        for rla in ('rla_reset', 'rla_boot', 'rla_loadsw'):
            self[rla].set_off()


class Sensors(share.Sensors):

    """Sensors."""

    output_count = None
    load_per_output = None

    def open(self):
        """Create all Sensor instances."""
        dmm = self.devices['dmm']
        sensor = tester.sensor
        self['olock'] = sensor.Res(dmm, high=17, low=8, rng=10000, res=0.1)
        self['oacin'] = sensor.Vac(dmm, high=1, low=1, rng=1000, res=0.1)
        self['ovbus'] = sensor.Vdc(dmm, high=2, low=2, rng=1000, res=0.1)
        self['o12Vpri'] = sensor.Vdc(dmm, high=3, low=2, rng=100, res=0.01)
        self['ovbat'] = sensor.Vdc(dmm, high=4, low=4, rng=100, res=0.001)
        self['ovfuse'] = sensor.Vdc(dmm, high=14, low=4, rng=100, res=0.001)
        self['ovload'] = sensor.Vdc(dmm, high=5, low=3, rng=100, res=0.001)
        self['oair'] = sensor.Vdc(dmm, high=7, low=3, rng=100, res=0.001)
        self['o3V3U'] = sensor.Vdc(dmm, high=8, low=3, rng=10, res=0.001)
        self['o3V3'] = sensor.Vdc(dmm, high=9, low=3, rng=10, res=0.001)
        self['o15Vs'] = sensor.Vdc(dmm, high=10, low=3, rng=100, res=0.01)
        self['ofan'] = sensor.Vdc(dmm, high=12, low=5, rng=100, res=0.01)
        self['ocanpwr'] = sensor.Vdc(dmm, high=13, low=3, rng=100, res=0.01)
        self['sernum'] = sensor.DataEntry(
            message=tester.translate('j35_initial', 'msgSnEntry'),
            caption=tester.translate('j35_initial', 'capSnEntry'))
        # Console sensors
        j35 = self.devices['j35']
        j35tunnel = self.devices['j35tunnel']
        for name, cmdkey in (
                ('arm_auxv', 'AUX_V'),
                ('arm_auxi', 'AUX_I'),
                ('arm_vout_ov', 'VOUT_OV'),
                ('arm_acv', 'AC_V'),
                ('arm_acf', 'AC_F'),
                ('arm_sect', 'SEC_T'),
                ('arm_vout', 'BUS_V'),
                ('arm_fan', 'FAN'),
                ('arm_bati', 'BATT_I'),
                ('arm_canbind', 'CAN_BIND'),
                ('arm_loadset', 'LOAD_SET'),
                ('arm_remote', 'BATT_SWITCH'),
            ):
            self[name] = share.console.Sensor(j35, cmdkey)
        self['arm_swver'] = share.console.Sensor(
            j35, 'SW_VER', rdgtype=sensor.ReadingString)
        self['TunnelSwVer'] = share.console.Sensor(
            j35tunnel, 'SW_VER', rdgtype=sensor.ReadingString)
        # Generate load current sensors
        self['arm_loads'] = []
        for i in range(self.output_count):
            sen = share.console.Sensor(j35, 'LOAD_{0}'.format(i + 1))
            self['arm_loads'].append(sen)
        load_current = self.output_count * self.load_per_output
        # Pre-adjust OCP
        low, high = self.limits['OCP_pre'].limit
        self['ocp_pre'] = sensor.Ramp(
            stimulus=self.devices['dcl_bat'],
            sensor=self['ovbat'],
            detect_limit=(self.limits['InOCP'], ),
            start=low - load_current - 1,
            stop=high - load_current + 1,
            step=0.1)
        self['ocp_pre'].on_read = lambda value: value + load_current
        # Post-adjust OCP
        low, high = self.limits['OCP'].limit
        self['ocp'] = sensor.Ramp(
            stimulus=self.devices['dcl_bat'],
            sensor=self['ovbat'],
            detect_limit=(self.limits['InOCP'], ),
            start=low - load_current - 1,
            stop=high - load_current + 1,
            step=0.1)
        self['ocp'].on_read = lambda value: value + load_current


class Measurements(share.Measurements):

    """Measurements."""

    def open(self):
        """Create all Measurement instances."""
        self.create_from_names((
            ('dmm_lock', 'FixtureLock', 'olock', ''),
            ('dmm_acin', 'ACin', 'oacin', ''),
            ('dmm_vbus', 'Vbus', 'ovbus', ''),
            ('dmm_12vpri', '12Vpri', 'o12Vpri', ''),
            ('dmm_vload', 'Vload', 'ovload', ''),
            ('dmm_vloadoff', 'VloadOff', 'ovload', ''),
            ('dmm_vbatin', 'VbatIn', 'ovbat', ''),
            ('dmm_vfusein', 'VfuseIn', 'ovfuse', ''),
            ('dmm_vbatout', 'VbatOut', 'ovbat', ''),
            ('dmm_vbat', 'Vbat', 'ovbat', ''),
            ('dmm_vbatload', 'VbatLoad', 'ovbat', ''),
            ('dmm_vair', 'Vair', 'oair', ''),
            ('dmm_3v3u', '3V3U', 'o3V3U', ''),
            ('dmm_3v3', '3V3', 'o3V3', ''),
            ('dmm_15vs', '15Vs', 'o15Vs', ''),
            ('dmm_fanOn', 'FanOn', 'ofan', ''),
            ('dmm_fanOff', 'FanOff', 'ofan', ''),
            ('ramp_ocp_pre', 'OCP_pre', 'ocp_pre', ''),
            ('ramp_ocp', 'OCP', 'ocp', ''),
            ('ui_sernum', 'SerNum', 'sernum', ''),
            ('arm_swver', 'SwVer', 'arm_swver', 'Unit software version'),
            ('arm_auxv', 'ARM-AuxV', 'arm_auxv', ''),
            ('arm_auxi', 'ARM-AuxI', 'arm_auxi', ''),
            ('arm_vout_ov', 'Vout_OV', 'arm_vout_ov', ''),
            ('arm_acv', 'ARM-AcV', 'arm_acv', ''),
            ('arm_acf', 'ARM-AcF', 'arm_acf', ''),
            ('arm_secT', 'ARM-SecT', 'arm_sect', ''),
            ('arm_vout', 'ARM-Vout', 'arm_vout', ''),
            ('arm_fan', 'ARM-Fan', 'arm_fan', ''),
            ('arm_battI', 'ARM-BattI', 'arm_bati', ''),
            ('dmm_canpwr', 'CanPwr', 'ocanpwr', ''),
            ('arm_can_bind', 'CAN_BIND', 'arm_canbind', ''),
            ('arm_loadset', 'LOAD_SET', 'arm_loadset', ''),
            ('arm_remote', 'ARM-RemoteClosed', 'arm_remote', ''),
            ('TunnelSwVer', 'SwVer', 'TunnelSwVer', 'Unit software version'),
            ))
        # Generate load current measurements
        loads = []
        for sen in self.sensors['arm_loads']:
            loads.append(tester.Measurement(self.limits['ARM-LoadI'], sen))
        self['arm_loads'] = loads<|MERGE_RESOLUTION|>--- conflicted
+++ resolved
@@ -17,131 +17,8 @@
 
     """J35 Initial Test Program."""
 
-<<<<<<< HEAD
     cfg = None              # Product configuration
     sernum = None           # Unit serial number
-=======
-    # ARM software image file
-    arm_file = 'j35_{0}.bin'.format(config.J35.sw_version)
-    # Injected voltages
-    #  Battery bus
-    vbat_inject = 12.6
-    #  Aux or Solar inputs
-    aux_solar_inject = 13.5
-    # AC voltage powering the unit
-    ac_volt = 240.0
-    ac_freq = 50.0
-    # Extra % error in OCP allowed before adjustment
-    ocp_adjust_percent = 10.0
-    # Output set point when running in manual mode
-    vout_set = 12.8
-    # Battery load current
-    batt_current = 4.0
-    # Load on each output channel
-    load_per_output = 2.0
-    # Test limits common to all versions
-    _common = (
-        LimitDelta('ACin', ac_volt, delta=5.0, doc='AC input voltage'),
-        LimitDelta('Vbus', ac_volt * math.sqrt(2), delta=10.0,
-            doc='Peak of AC input'),
-        LimitBetween('12Vpri', 11.5, 13.0, doc='12Vpri rail'),
-        LimitPercent('Vload', vout_set, percent=3.0,
-            doc='AC-DC convertor voltage setpoint'),
-        LimitLow('VloadOff', 0.5, doc='When output is OFF'),
-        LimitDelta('VbatIn', vbat_inject, delta=1.0,
-            doc='Voltage at Batt when 12.6V is injected into Batt'),
-        LimitDelta('VfuseIn', vbat_inject, delta=1.0,
-            doc='Voltage after fuse when 12.6V is injected into Batt'),
-        LimitDelta('VbatOut', aux_solar_inject, delta=0.5,
-            doc='Voltage at Batt when 13.5V is injected into Aux'),
-        LimitDelta('Vbat', vout_set, delta=0.2,
-            doc='Voltage at Batt when unit is running'),
-        LimitPercent('VbatLoad', vout_set, percent=5.0,
-            doc='Voltage at Batt when unit is running under load'),
-        LimitDelta('Vair', aux_solar_inject, delta=0.5,
-            doc='Voltage at Air when 13.5V is injected into Solar'),
-        LimitPercent('3V3U', 3.30, percent=1.5,
-            doc='3V3 unswitched when 12.6V is injected into Batt'),
-        LimitPercent('3V3', 3.30, percent=1.5, doc='3V3 internal rail'),
-        LimitBetween('15Vs', 11.5, 13.0, doc='15Vs internal rail'),
-        LimitDelta('FanOn', vout_set, delta=1.0, doc='Fan running'),
-        LimitLow('FanOff', 0.5, doc='Fan not running'),
-        LimitRegExp(
-            'ARM-SwVer', '^{0}$'.format(
-                config.J35.sw_version.replace('.', r'\.')),
-            doc='Arm Software version'),
-        LimitPercent('ARM-AuxV', aux_solar_inject, percent=2.0, delta=0.3,
-            doc='ARM Aux voltage reading'),
-        LimitBetween('ARM-AuxI', 0.0, 1.5,
-            doc='ARM Aux current reading'),
-        LimitInteger('Vout_OV', 0, doc='Over-voltage not triggered'),
-        LimitPercent('ARM-AcV', ac_volt, percent=4.0, delta=1.0,
-            doc='ARM AC voltage reading'),
-        LimitPercent('ARM-AcF', ac_freq, percent=4.0, delta=1.0,
-            doc='ARM AC frequency reading'),
-        LimitBetween('ARM-SecT', 8.0, 70.0,
-            doc='ARM secondary temperature sensor'),
-        LimitPercent('ARM-Vout', vout_set, percent=2.0, delta=0.1,
-            doc='ARM measured Vout'),
-        LimitBetween('ARM-Fan', 0, 100, doc='ARM fan speed'),
-        LimitPercent('ARM-BattI', batt_current, percent=1.7, delta=1.0,
-            doc='ARM battery current reading'),
-        LimitDelta('ARM-LoadI', load_per_output, delta=0.9,
-            doc='ARM output current reading'),
-        LimitInteger('ARM-RemoteClosed', 1),
-        LimitDelta('CanPwr', vout_set, delta=1.8,
-            doc='CAN bus power supply'),
-        LimitInteger('LOAD_SET', 0x5555555,
-            doc='ARM output load enable setting'),
-        LimitInteger('CAN_BIND', 1 << 28,
-            doc='ARM reports CAN bus operational'),
-        LimitRegExp('CAN_RX', '^RRQ,36,0',
-            doc='Response to CAN echo message'),
-        LimitLow('InOCP', vout_set - 1.2, doc='Output is in OCP'),
-        LimitLow('FixtureLock', 200, doc='Test fixture lid microswitch'),
-        )
-    # Version specific configuration data. Indexed by test program parameter.
-    config_data = {
-        'A': {
-            'Config': config.J35A,
-            'Limits': _common + (
-                LimitLow('LOAD_COUNT', config.J35A.output_count),
-                LimitPercent(
-                    'OCP_pre', config.J35A.ocp_set,
-                    (ocp_adjust_percent + 4.0, ocp_adjust_percent + 10.0),
-                    doc='OCP trip range before adjustment'),
-                LimitPercent('OCP', config.J35A.ocp_set, (4.0, 10.0),
-                    doc='OCP trip range after adjustment'),
-                ),
-            },
-        'B': {
-            'Config': config.J35B,
-            'Limits': _common + (
-                LimitLow('LOAD_COUNT', config.J35B.output_count),
-                LimitPercent(
-                    'OCP_pre', config.J35B.ocp_set,
-                    (ocp_adjust_percent + 4.0, ocp_adjust_percent + 7.0),
-                    doc='OCP trip range before adjustment'),
-                LimitPercent('OCP', config.J35B.ocp_set, (4.0, 7.0),
-                    doc='OCP trip range after adjustment'),
-                ),
-            },
-        'C': {
-            'Config': config.J35C,
-            'Limits': _common + (
-                LimitLow('LOAD_COUNT', config.J35C.output_count),
-                LimitPercent(
-                    'OCP_pre', config.J35C.ocp_set,
-                    (ocp_adjust_percent + 4.0, ocp_adjust_percent + 7.0),
-                    doc='OCP trip range before adjustment'),
-                LimitPercent('OCP', config.J35C.ocp_set, (4.0, 7.0),
-                    doc='OCP trip range after adjustment'),
-                ),
-            },
-        }
-    config = None
-    sernum = None
->>>>>>> 4b3771d7
 
     def open(self, uut):
         """Prepare for testing."""
@@ -177,13 +54,8 @@
         mes['dmm_lock'](timeout=5)
         self.sernum = self.get_serial(self.uuts, 'SerNum', 'ui_sernum')
         # Apply DC Source to Battery terminals
-<<<<<<< HEAD
-        dev['dcs_vbat'].output(self.cfg.vbat_inject, True)
-        self.measure(('dmm_vbatin', 'dmm_3v3u'), timeout=5)
-=======
         dev['dcs_vbat'].output(self.vbat_inject, True, delay=1.0)
         self.measure(('dmm_vbatin', 'dmm_vfusein', 'dmm_3v3u'), timeout=5)
->>>>>>> 4b3771d7
 
     @share.teststep
     def _step_initialise_arm(self, dev, mes):
