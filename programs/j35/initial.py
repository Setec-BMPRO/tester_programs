--- conflicted
+++ resolved
@@ -272,17 +272,11 @@
     @oldteststep
     def _step_load(self, dev, mes):
         """Test with load."""
-<<<<<<< HEAD
         val = mes.arm_loadset().reading1
-        print('0x{:08X}'.format(int(val)))
-        dev.dcl_out.linear(1.0, self.limits['LOAD_CURRENT'].limit, 5.0, 0.2)
-        for load in range(self.limits['LOAD_COUNT'].limit):
-=======
+        self._logger.debug('0x{:08X}'.format(int(val)))
         load_count = self.config['LoadCount']
-        dev.dcl_out.linear(1.0, load_count * 2.0, 5.0, 0.2)
-        mes.arm_loadset()
+        dev.dcl_out.binary(1.0, load_count * 2.0, 5.0)
         for load in range(load_count):
->>>>>>> 44c401fb
             with tester.PathName('L{0}'.format(load + 1)):
                 mes.arm_loads[load].measure(timeout=5)
         dev.dcl_bat.output(4.0, True)
