#!/usr/bin/env python3
# -*- coding: utf-8 -*-
# Copyright 2016 SETEC Pty Ltd
"""J35 Initial Test Program."""

import os
import inspect
import serial
import tester
<<<<<<< HEAD
from tester import (
    TestStep,
    LimitLow, LimitRegExp, LimitBetween, LimitDelta,
    LimitPercent, LimitInteger, LimitBoolean
    )
=======
from tester import TestStep
>>>>>>> b11235db
import share
from . import console
from . import config


class Initial(share.TestSequence):

    """J35 Initial Test Program."""

<<<<<<< HEAD
    # ARM software image file
    arm_file = 'j35_{0}.bin'.format(config.J35.sw_version)
    # Injected voltages
    #  Battery bus
    vbat_inject = 12.6
    #  Aux or Solar inputs
    aux_solar_inject = 13.5
    # AC voltage powering the unit
    ac_volt = 240.0
    ac_freq = 50.0
    # Extra % error in OCP allowed before adjustment
    ocp_adjust_percent = 10.0
    # Output set point when running in manual mode
    vout_set = 12.8
    # Battery load current
    batt_current = 4.0
    # Load on each output channel
    load_per_output = 2.0
    # Test limits common to all versions
    _common = (
        LimitDelta('ACin', ac_volt, delta=5.0, doc='AC input voltage'),
        LimitDelta('Vbus', ac_volt * math.sqrt(2), delta=10.0,
            doc='Peak of AC input'),
        LimitBetween('12Vpri', 11.5, 13.0, doc='12Vpri rail'),
        LimitPercent('Vload', vout_set, percent=3.0,
            doc='AC-DC convertor voltage setpoint'),
        LimitLow('VloadOff', 0.5, doc='When output is OFF'),
        LimitDelta('VbatIn', vbat_inject, delta=1.0,
            doc='Voltage at Batt when 12.6V is injected into Batt'),
        LimitDelta('VfuseIn', vbat_inject, delta=1.0,
            doc='Voltage after fuse when 12.6V is injected into Batt'),
        LimitDelta('VbatOut', aux_solar_inject, delta=0.5,
            doc='Voltage at Batt when 13.5V is injected into Aux'),
        LimitDelta('Vbat', vout_set, delta=0.2,
            doc='Voltage at Batt when unit is running'),
        LimitPercent('VbatLoad', vout_set, percent=5.0,
            doc='Voltage at Batt when unit is running under load'),
        LimitDelta('Vair', aux_solar_inject, delta=0.5,
            doc='Voltage at Air when 13.5V is injected into Solar'),
        LimitPercent('3V3U', 3.30, percent=1.5,
            doc='3V3 unswitched when 12.6V is injected into Batt'),
        LimitPercent('3V3', 3.30, percent=1.5, doc='3V3 internal rail'),
        LimitBetween('15Vs', 11.5, 13.0, doc='15Vs internal rail'),
        LimitDelta('FanOn', vout_set, delta=1.0, doc='Fan running'),
        LimitLow('FanOff', 0.5, doc='Fan not running'),
        LimitRegExp(
            'ARM-SwVer', '^{0}$'.format(
                config.J35.sw_version.replace('.', r'\.')),
            doc='Arm Software version'),
        LimitPercent('ARM-AuxV', aux_solar_inject, percent=2.0, delta=0.3,
            doc='ARM Aux voltage reading'),
        LimitBetween('ARM-AuxI', 0.0, 1.5,
            doc='ARM Aux current reading'),
        LimitInteger('Vout_OV', 0, doc='Over-voltage not triggered'),
        LimitPercent('ARM-AcV', ac_volt, percent=4.0, delta=1.0,
            doc='ARM AC voltage reading'),
        LimitPercent('ARM-AcF', ac_freq, percent=4.0, delta=1.0,
            doc='ARM AC frequency reading'),
        LimitBetween('ARM-SecT', 8.0, 70.0,
            doc='ARM secondary temperature sensor'),
        LimitPercent('ARM-Vout', vout_set, percent=2.0, delta=0.1,
            doc='ARM measured Vout'),
        LimitBetween('ARM-Fan', 0, 100, doc='ARM fan speed'),
        LimitPercent('ARM-BattI', batt_current, percent=1.7, delta=1.0,
            doc='ARM battery current reading'),
        LimitDelta('ARM-LoadI', load_per_output, delta=0.9,
            doc='ARM output current reading'),
        LimitInteger('ARM-RemoteClosed', 1),
        LimitDelta('CanPwr', vout_set, delta=1.8,
            doc='CAN bus power supply'),
        LimitInteger('LOAD_SET', 0x5555555,
            doc='ARM output load enable setting'),
        LimitInteger('CAN_BIND', 1 << 28,
            doc='ARM reports CAN bus operational'),
        LimitRegExp('CAN_RX', '^RRQ,36,0',
            doc='Response to CAN echo message'),
        LimitLow('InOCP', vout_set - 1.2, doc='Output is in OCP'),
        LimitLow('FixtureLock', 200, doc='Test fixture lid microswitch'),
        LimitBoolean('Solar-Status', True,
            doc='Solar Comparator Status is set'),
        LimitBoolean('DetectCal', True, doc='Solar comparator calibrated'),
        )
    # Version specific configuration data. Indexed by test program parameter.
    config_data = {
        'A': {
            'Config': config.J35A,
            'Limits': _common + (
                LimitLow('LOAD_COUNT', config.J35A.output_count),
                LimitPercent(
                    'OCP_pre', config.J35A.ocp_set,
                    (ocp_adjust_percent + 4.0, ocp_adjust_percent + 10.0),
                    doc='OCP trip range before adjustment'),
                LimitPercent('OCP', config.J35A.ocp_set, (4.0, 10.0),
                    doc='OCP trip range after adjustment'),
                LimitPercent('SolarCutoffPre', 14.125, percent=6,
                    doc='Solar Cut-Off voltage threshold uncertainty'),
                LimitBetween('SolarCutoff', 13.75, 14.5,
                    doc='Solar Cut-Off voltage threshold range'),
                ),
            },
        'B': {
            'Config': config.J35B,
            'Limits': _common + (
                LimitLow('LOAD_COUNT', config.J35B.output_count),
                LimitPercent(
                    'OCP_pre', config.J35B.ocp_set,
                    (ocp_adjust_percent + 4.0, ocp_adjust_percent + 7.0),
                    doc='OCP trip range before adjustment'),
                LimitPercent('OCP', config.J35B.ocp_set, (4.0, 7.0),
                    doc='OCP trip range after adjustment'),
                LimitPercent('SolarCutoffPre', 14.125, percent=6,
                    doc='Solar Cut-Off voltage threshold uncertainty'),
                LimitBetween('SolarCutoff', 13.75, 14.5,
                    doc='Solar Cut-Off voltage threshold range'),
                ),
            },
        'C': {
            'Config': config.J35C,
            'Limits': _common + (
                LimitLow('LOAD_COUNT', config.J35C.output_count),
                LimitPercent(
                    'OCP_pre', config.J35C.ocp_set,
                    (ocp_adjust_percent + 4.0, ocp_adjust_percent + 7.0),
                    doc='OCP trip range before adjustment'),
                LimitPercent('OCP', config.J35C.ocp_set, (4.0, 7.0),
                    doc='OCP trip range after adjustment'),
                LimitPercent('SolarCutoffPre', 14.125, percent=6,
                    doc='Solar Cut-Off voltage threshold uncertainty'),
                LimitBetween('SolarCutoff', 13.75, 14.5,
                    doc='Solar Cut-Off voltage threshold range'),
                ),
            },
        'D': {
            'Config': config.J35D,
            'Limits': _common + (
                LimitLow('LOAD_COUNT', config.J35D.output_count),
                LimitPercent(
                    'OCP_pre', config.J35D.ocp_set,
                    (ocp_adjust_percent + 4.0, ocp_adjust_percent + 7.0),
                    doc='OCP trip range before adjustment'),
                LimitPercent('OCP', config.J35D.ocp_set, (4.0, 7.0),
                    doc='OCP trip range after adjustment'),
                LimitPercent('SolarCutoffPre', 14.3, percent=6,
                    doc='Solar Cut-Off voltage threshold uncertainty'),
                LimitBetween('SolarCutoff', 14.0, 14.6,
                    doc='Solar Cut-Off voltage threshold range'),
                ),
            },
        }
    config = None
    sernum = None

=======
>>>>>>> b11235db
    def open(self, uut):
        """Prepare for testing."""
        self.cfg = config.J35.select(self.parameter, uut)
        limits = self.cfg.limits_initial()
        Sensors.output_count = self.cfg.output_count
        Sensors.load_per_output = self.cfg.load_per_output
        Devices.sw_version = self.cfg.sw_version
        super().open(limits, Devices, Sensors, Measurements)
        self.limits['SwVer'].adjust(
            '^{0}$'.format(self.cfg.sw_version.replace('.', r'\.')))
        self.steps = (
            TestStep('Prepare', self._step_prepare),
            TestStep('ProgramARM', self.devices['program_arm'].program),
            TestStep('Initialise', self._step_initialise_arm),
            TestStep('Aux', self._step_aux),
<<<<<<< HEAD
            TestStep('Solar', self._step_solar, self.config.solar),
            TestStep('ManualMode', self._step_manualmode),
            TestStep('SolarComp', self._step_solarcomp, self.config.solar_comp),
=======
            TestStep('Solar', self._step_solar, self.cfg.solar),
>>>>>>> b11235db
            TestStep('PowerUp', self._step_powerup),
            TestStep('Output', self._step_output),
            TestStep('RemoteSw', self._step_remote_sw),
            TestStep('Load', self._step_load),
            TestStep('OCP', self._step_ocp),
            TestStep('CanBus', self._step_canbus, self.cfg.canbus),
            )
        self.sernum = None

    @share.teststep
    def _step_prepare(self, dev, mes):
        """Prepare to run a test.

        Measure fixture lock and part detection micro-switch.
        Apply power to the unit's Battery terminals to power up the micro.

        """
        mes['dmm_lock'](timeout=5)
        self.sernum = self.get_serial(self.uuts, 'SerNum', 'ui_sernum')
        # Apply DC Source to Battery terminals
        dev['dcs_vbat'].output(self.cfg.vbat_inject, True, delay=1.0)
        self.measure(('dmm_vbatin', 'dmm_vfusein', 'dmm_3v3u'), timeout=5)

    @share.teststep
    def _step_initialise_arm(self, dev, mes):
        """Initialise the ARM device.

        Device is powered by injected Battery voltage.
        Reset the device, set HW & SW versions & Serial number.
        Put device into manual control mode.

        """
        j35 = dev['j35']
        j35.open()
        j35.brand(self.cfg.hw_version, self.sernum, dev['rla_reset'])
        j35.manual_mode(start=True)     # Start the change to manual mode
        mes['arm_swver']()

    @share.teststep
    def _step_aux(self, dev, mes):
        """Test Auxiliary input."""
        dev['dcs_vaux'].output(self.cfg.aux_solar_inject, True)
        dev['dcl_bat'].output(0.5, True)
        j35 = dev['j35']
        j35['AUX_RELAY'] = True
        self.measure(('dmm_vbatout', 'arm_auxv', 'arm_auxi'), timeout=5)
        j35['AUX_RELAY'] = False
        dev['dcs_vaux'].output(0.0, False)
        dev['dcl_bat'].output(0.0)

    @share.teststep
    def _step_solar(self, dev, mes):
        """Test Solar input."""
<<<<<<< HEAD
=======
        dev['dcs_solar'].output(self.cfg.aux_solar_inject, True)
>>>>>>> b11235db
        j35 = dev['j35']
        dev['dcs_solar'].output(self.aux_solar_inject, True)
        j35['SOLAR'] = True
        # Only the 'C' has Air Suspension
        measurement = 'dmm_vair' if self.parameter == 'C' else 'dmm_vbatout'
        mes[measurement](timeout=5)
        j35['SOLAR'] = False
        dev['dcs_solar'].output(0.0, False)

    @share.teststep
    def _step_manualmode(self, dev, mes):
        """Complete the change to manual mode"""
        j35 = dev['j35']
        j35.manual_mode(vout=self.vout_set, iout=self.config.ocp_set)

    @share.teststep
    def _step_solarcomp(self, dev, mes):
        """Calibrate the solar comparator."""
        j35 = dev['j35']
        dev['dcs_solar'].output(13.0, True, delay=1.0)
        j35['SOLAR'] = True
        j35['SOLAR_STATUS'] = False
        dmm_vsolar = mes['ramp_solar_pre']().reading1
        low, high = self.limits['SolarCutoff'].limit
        if (low <= dmm_vsolar <= high):
            reply = True
        else:
            reply = False
            if dmm_vsolar < low:
                j35['SOLAR_OFFSET'] = 2     # Increase cut-off voltage threshold
            if dmm_vsolar > high:
                j35['SOLAR_OFFSET'] = 1     # Decrease cut-off voltage threshold
            j35['SOLAR_STATUS'] = False
            dmm_vsolar = mes['ramp_solar']().reading1
            if (low <= dmm_vsolar <= high):
                reply = True
        mes['detectcal'].sensor.store(reply)
        mes['detectcal']()
        j35['SOLAR'] = False
        dev['dcs_solar'].output(0.0, False)

    @share.teststep
    def _step_powerup(self, dev, mes):
        """Power-Up the Unit with 240Vac."""
        j35 = dev['j35']
<<<<<<< HEAD
        dev['acsource'].output(voltage=self.ac_volt, output=True)
=======
        # Complete the change to manual mode
        j35.manual_mode(vout=self.cfg.vout_set, iout=self.cfg.ocp_man_set)
        dev['acsource'].output(voltage=self.cfg.ac_volt, output=True)
>>>>>>> b11235db
        self.measure(
            ('dmm_acin', 'dmm_vbus', 'dmm_12vpri', 'arm_vout_ov'),
            timeout=5)
        j35.dcdc_on()
        mes['dmm_vbat'](timeout=5)
        dev['dcs_vbat'].output(0.0, False)
        self.measure(
            ('arm_vout_ov', 'dmm_3v3', 'dmm_15vs', 'dmm_vbat', 'dmm_fanOff',
             'arm_acv', 'arm_acf', 'arm_secT', 'arm_vout', 'arm_fan'),
            timeout=5)
        v_actual = self.measure(('dmm_vbat', ), timeout=10).reading1
        j35['VSET_CAL'] = v_actual  # Calibrate Vout setting and reading
        j35['VBUS_CAL'] = v_actual
        j35['NVWRITE'] = True
        j35['FAN'] = 100
        mes['dmm_fanOn'](timeout=5)

    @share.teststep
    def _step_output(self, dev, mes):
        """Test the output switches."""
        j35 = dev['j35']
        j35.load_set(set_on=True, loads=())     # All outputs OFF
        dev['dcl_out'].output(1.0, True)        # A little load
        mes['dmm_vloadoff'](timeout=2)
        j35.load_set(set_on=False, loads=())    # All outputs ON

    @share.teststep
    def _step_remote_sw(self, dev, mes):
        """Test the remote switch."""
        relay = dev['rla_loadsw']
        relay.set_on()
        mes['arm_remote'](timeout=5)
        relay.set_off()
        mes['dmm_vload'](timeout=5)

    @share.teststep
    def _step_load(self, dev, mes):
        """Test with load."""
        j35 = dev['j35']
        val = mes['arm_loadset']().reading1
        self._logger.debug('0x{:08X}'.format(int(val)))
        output_count = self.cfg.output_count
        dev['dcl_out'].binary(
            1.0, output_count * self.cfg.load_per_output, 5.0)
        for load in range(output_count):
            with tester.PathName('L{0}'.format(load + 1)):
                mes['arm_loads'][load](timeout=5)
        # Calibrate current reading
        j35['BUS_ICAL'] = output_count * self.cfg.load_per_output
        j35['NVWRITE'] = True
        dev['dcl_bat'].output(self.cfg.batt_current, True)
        self.measure(('dmm_vbatload', 'arm_battI', ), timeout=5)

    @share.teststep
    def _step_ocp(self, dev, mes):
        """Test OCP."""
        j35 = dev['j35']
        ocp_actual = mes['ramp_ocp_pre']().reading1
        # Adjust current setpoint
        j35['OCP_CAL'] = round(
            j35.ocp_cal() * ocp_actual / self.cfg.ocp_set)
        j35['NVWRITE'] = True
        mes['ramp_ocp']()
        dev['dcl_out'].output(0.0)
        dev['dcl_bat'].output(0.0)

    @share.teststep
    def _step_canbus(self, dev, mes):
        """Test the Can Bus."""
        self.measure(('dmm_canpwr', 'arm_can_bind', ), timeout=10)
        j35tunnel = dev['j35tunnel']
        j35tunnel.open()
        mes['TunnelSwVer']()
        j35tunnel.close()


class Devices(share.Devices):

    """Devices."""

    sw_version = None   # ARM software version

    def open(self):
        """Create all Instruments."""
        # Physical Instrument based devices
        for name, devtype, phydevname in (
                ('dmm', tester.DMM, 'DMM'),
                ('acsource', tester.ACSource, 'ACS'),
                ('discharge', tester.Discharge, 'DIS'),
                ('dcs_vcom', tester.DCSource, 'DCS1'),
                ('dcs_vbat', tester.DCSource, 'DCS2'),
                ('dcs_vaux', tester.DCSource, 'DCS3'),
                ('dcs_solar', tester.DCSource, 'DCS4'),
                ('dcl_out', tester.DCLoad, 'DCL1'),
                ('dcl_bat', tester.DCLoad, 'DCL5'),
                ('rla_reset', tester.Relay, 'RLA1'),
                ('rla_boot', tester.Relay, 'RLA2'),
                ('rla_loadsw', tester.Relay, 'RLA3'),
            ):
            self[name] = devtype(self.physical_devices[phydevname])
        arm_port = share.fixture.port('029242', 'ARM')
        # ARM device programmer
        folder = os.path.dirname(
            os.path.abspath(inspect.getfile(inspect.currentframe())))
        self['program_arm'] = share.programmer.ARM(
            arm_port,
            os.path.join(folder, 'j35_{0}.bin'.format(self.sw_version)),
            crpmode=False,
            boot_relay=self['rla_boot'],
            reset_relay=self['rla_reset'])
        # Serial connection to the console
        j35_ser = serial.Serial(baudrate=115200, timeout=5.0)
        # Set port separately, as we don't want it opened yet
        j35_ser.port = arm_port
        # J35 Console driver
        self['j35'] = console.DirectConsole(j35_ser)
        # Tunneled Console driver
        tunnel = tester.CANTunnel(
            self.physical_devices['CAN'],
            tester.devphysical.can.DeviceID.j35)
        self['j35tunnel'] = console.TunnelConsole(tunnel)
        # Apply power to fixture circuits.
        self['dcs_vcom'].output(22.0, output=True, delay=2)
        self.add_closer(lambda: self['dcs_vcom'].output(0, False))

    def reset(self):
        """Reset instruments."""
        self['j35'].close()
        # Switch off AC Source & discharge the unit
        self['acsource'].reset()
        self['dcl_out'].output(2.0, delay=1)
        self['discharge'].pulse()
        for dev in ('dcs_vbat', 'dcs_vaux', 'dcs_solar', 'dcl_out', 'dcl_bat'):
            self[dev].output(0.0, False)
        for rla in ('rla_reset', 'rla_boot', 'rla_loadsw'):
            self[rla].set_off()


class Sensors(share.Sensors):

    """Sensors."""

    output_count = None
    load_per_output = None

    def open(self):
        """Create all Sensor instances."""
        dmm = self.devices['dmm']
        sensor = tester.sensor
        self['olock'] = sensor.Res(dmm, high=17, low=8, rng=10000, res=0.1)
        self['oacin'] = sensor.Vac(dmm, high=1, low=1, rng=1000, res=0.1)
        self['ovbus'] = sensor.Vdc(dmm, high=2, low=2, rng=1000, res=0.1)
        self['o12Vpri'] = sensor.Vdc(dmm, high=3, low=2, rng=100, res=0.01)
        self['ovbat'] = sensor.Vdc(dmm, high=4, low=4, rng=100, res=0.001)
        self['ovfuse'] = sensor.Vdc(dmm, high=14, low=4, rng=100, res=0.001)
        self['ovload'] = sensor.Vdc(dmm, high=5, low=3, rng=100, res=0.001)
        self['oair'] = sensor.Vdc(dmm, high=7, low=3, rng=100, res=0.001)
        self['vsolar'] = sensor.Vdc(dmm, high=15, low=6, rng=100, res=0.001)
        self['o3V3U'] = sensor.Vdc(dmm, high=8, low=3, rng=10, res=0.001)
        self['o3V3'] = sensor.Vdc(dmm, high=9, low=3, rng=10, res=0.001)
        self['o15Vs'] = sensor.Vdc(dmm, high=10, low=3, rng=100, res=0.01)
        self['ofan'] = sensor.Vdc(dmm, high=12, low=5, rng=100, res=0.01)
        self['ocanpwr'] = sensor.Vdc(dmm, high=13, low=3, rng=100, res=0.01)
        self['sernum'] = sensor.DataEntry(
            message=tester.translate('j35_initial', 'msgSnEntry'),
            caption=tester.translate('j35_initial', 'capSnEntry'))
        self['mircal'] = sensor.Mirror()
        # Console sensors
        j35 = self.devices['j35']
        j35tunnel = self.devices['j35tunnel']
        for name, cmdkey in (
                ('arm_auxv', 'AUX_V'),
                ('arm_auxi', 'AUX_I'),
                ('arm_vout_ov', 'VOUT_OV'),
                ('arm_acv', 'AC_V'),
                ('arm_acf', 'AC_F'),
                ('arm_sect', 'SEC_T'),
                ('arm_vout', 'BUS_V'),
                ('arm_fan', 'FAN'),
                ('arm_bati', 'BATT_I'),
                ('arm_canbind', 'CAN_BIND'),
                ('arm_loadset', 'LOAD_SET'),
                ('arm_remote', 'BATT_SWITCH'),
                ('arm_solar_status', 'SOLAR_STATUS'),
            ):
            self[name] = share.console.Sensor(j35, cmdkey)
        self['arm_swver'] = share.console.Sensor(
            j35, 'SW_VER', rdgtype=sensor.ReadingString)
        self['TunnelSwVer'] = share.console.Sensor(
            j35tunnel, 'SW_VER', rdgtype=sensor.ReadingString)
        # Generate load current sensors
        self['arm_loads'] = []
        for i in range(self.output_count):
            sen = share.console.Sensor(j35, 'LOAD_{0}'.format(i + 1))
            self['arm_loads'].append(sen)
        load_current = self.output_count * self.load_per_output
        # Pre-adjust OCP
        low, high = self.limits['OCP_pre'].limit
        self['ocp_pre'] = sensor.Ramp(
            stimulus=self.devices['dcl_bat'],
            sensor=self['ovbat'],
            detect_limit=(self.limits['InOCP'], ),
            start=low - load_current - 1,
            stop=high - load_current + 1,
            step=0.1)
        self['ocp_pre'].on_read = lambda value: value + load_current
        # Post-adjust OCP
        low, high = self.limits['OCP'].limit
        self['ocp'] = sensor.Ramp(
            stimulus=self.devices['dcl_bat'],
            sensor=self['ovbat'],
            detect_limit=(self.limits['InOCP'], ),
            start=low - load_current - 1,
            stop=high - load_current + 1,
            step=0.1)
        self['ocp'].on_read = lambda value: value + load_current
        # Solar comparator calibration
        low, high = self.limits['SolarCutoffPre'].limit
        self['solar_input'] = sensor.Ramp(
            stimulus=self.devices['dcs_solar'],
            sensor=self['arm_solar_status'],
            detect_limit=(self.limits['Solar-Status'], ),
            start=low - 0.15,
            stop=high + 0.15,
            step=0.25, delay=1.0,
            reset=False)


class Measurements(share.Measurements):

    """Measurements."""

    def open(self):
        """Create all Measurement instances."""
        self.create_from_names((
            ('dmm_lock', 'FixtureLock', 'olock', ''),
            ('dmm_acin', 'ACin', 'oacin', ''),
            ('dmm_vbus', 'Vbus', 'ovbus', ''),
            ('dmm_12vpri', '12Vpri', 'o12Vpri', ''),
            ('dmm_vload', 'Vload', 'ovload', ''),
            ('dmm_vloadoff', 'VloadOff', 'ovload', ''),
            ('dmm_vbatin', 'VbatIn', 'ovbat', ''),
            ('dmm_vfusein', 'VfuseIn', 'ovfuse', ''),
            ('dmm_vbatout', 'VbatOut', 'ovbat', ''),
            ('dmm_vbat', 'Vbat', 'ovbat', ''),
            ('dmm_vbatload', 'VbatLoad', 'ovbat', ''),
            ('dmm_vair', 'Vair', 'oair', ''),
            ('dmm_3v3u', '3V3U', 'o3V3U', ''),
            ('dmm_3v3', '3V3', 'o3V3', ''),
            ('dmm_15vs', '15Vs', 'o15Vs', ''),
            ('dmm_fanOn', 'FanOn', 'ofan', ''),
            ('dmm_fanOff', 'FanOff', 'ofan', ''),
            ('ramp_ocp_pre', 'OCP_pre', 'ocp_pre', ''),
            ('ramp_ocp', 'OCP', 'ocp', ''),
            ('ramp_solar_pre', 'SolarCutoffPre', 'solar_input', ''),
            ('ramp_solar', 'SolarCutoff', 'solar_input', ''),
            ('detectcal', 'DetectCal', 'mircal', ''),
            ('ui_sernum', 'SerNum', 'sernum', ''),
            ('arm_swver', 'SwVer', 'arm_swver', 'Unit software version'),
            ('arm_auxv', 'ARM-AuxV', 'arm_auxv', ''),
            ('arm_auxi', 'ARM-AuxI', 'arm_auxi', ''),
            ('arm_vout_ov', 'Vout_OV', 'arm_vout_ov', ''),
            ('arm_acv', 'ARM-AcV', 'arm_acv', ''),
            ('arm_acf', 'ARM-AcF', 'arm_acf', ''),
            ('arm_secT', 'ARM-SecT', 'arm_sect', ''),
            ('arm_vout', 'ARM-Vout', 'arm_vout', ''),
            ('arm_fan', 'ARM-Fan', 'arm_fan', ''),
            ('arm_battI', 'ARM-BattI', 'arm_bati', ''),
            ('dmm_canpwr', 'CanPwr', 'ocanpwr', ''),
            ('arm_can_bind', 'CAN_BIND', 'arm_canbind', ''),
            ('arm_loadset', 'LOAD_SET', 'arm_loadset', ''),
            ('arm_remote', 'ARM-RemoteClosed', 'arm_remote', ''),
            ('TunnelSwVer', 'SwVer', 'TunnelSwVer', 'Unit software version'),
            ))
        # Generate load current measurements
        loads = []
        for sen in self.sensors['arm_loads']:
            loads.append(tester.Measurement(self.limits['ARM-LoadI'], sen))
        self['arm_loads'] = loads<|MERGE_RESOLUTION|>--- conflicted
+++ resolved
@@ -1,21 +1,13 @@
 #!/usr/bin/env python3
 # -*- coding: utf-8 -*-
-# Copyright 2016 SETEC Pty Ltd
+# Copyright 2018 SETEC Pty Ltd
 """J35 Initial Test Program."""
 
 import os
 import inspect
 import serial
 import tester
-<<<<<<< HEAD
-from tester import (
-    TestStep,
-    LimitLow, LimitRegExp, LimitBetween, LimitDelta,
-    LimitPercent, LimitInteger, LimitBoolean
-    )
-=======
 from tester import TestStep
->>>>>>> b11235db
 import share
 from . import console
 from . import config
@@ -25,161 +17,6 @@
 
     """J35 Initial Test Program."""
 
-<<<<<<< HEAD
-    # ARM software image file
-    arm_file = 'j35_{0}.bin'.format(config.J35.sw_version)
-    # Injected voltages
-    #  Battery bus
-    vbat_inject = 12.6
-    #  Aux or Solar inputs
-    aux_solar_inject = 13.5
-    # AC voltage powering the unit
-    ac_volt = 240.0
-    ac_freq = 50.0
-    # Extra % error in OCP allowed before adjustment
-    ocp_adjust_percent = 10.0
-    # Output set point when running in manual mode
-    vout_set = 12.8
-    # Battery load current
-    batt_current = 4.0
-    # Load on each output channel
-    load_per_output = 2.0
-    # Test limits common to all versions
-    _common = (
-        LimitDelta('ACin', ac_volt, delta=5.0, doc='AC input voltage'),
-        LimitDelta('Vbus', ac_volt * math.sqrt(2), delta=10.0,
-            doc='Peak of AC input'),
-        LimitBetween('12Vpri', 11.5, 13.0, doc='12Vpri rail'),
-        LimitPercent('Vload', vout_set, percent=3.0,
-            doc='AC-DC convertor voltage setpoint'),
-        LimitLow('VloadOff', 0.5, doc='When output is OFF'),
-        LimitDelta('VbatIn', vbat_inject, delta=1.0,
-            doc='Voltage at Batt when 12.6V is injected into Batt'),
-        LimitDelta('VfuseIn', vbat_inject, delta=1.0,
-            doc='Voltage after fuse when 12.6V is injected into Batt'),
-        LimitDelta('VbatOut', aux_solar_inject, delta=0.5,
-            doc='Voltage at Batt when 13.5V is injected into Aux'),
-        LimitDelta('Vbat', vout_set, delta=0.2,
-            doc='Voltage at Batt when unit is running'),
-        LimitPercent('VbatLoad', vout_set, percent=5.0,
-            doc='Voltage at Batt when unit is running under load'),
-        LimitDelta('Vair', aux_solar_inject, delta=0.5,
-            doc='Voltage at Air when 13.5V is injected into Solar'),
-        LimitPercent('3V3U', 3.30, percent=1.5,
-            doc='3V3 unswitched when 12.6V is injected into Batt'),
-        LimitPercent('3V3', 3.30, percent=1.5, doc='3V3 internal rail'),
-        LimitBetween('15Vs', 11.5, 13.0, doc='15Vs internal rail'),
-        LimitDelta('FanOn', vout_set, delta=1.0, doc='Fan running'),
-        LimitLow('FanOff', 0.5, doc='Fan not running'),
-        LimitRegExp(
-            'ARM-SwVer', '^{0}$'.format(
-                config.J35.sw_version.replace('.', r'\.')),
-            doc='Arm Software version'),
-        LimitPercent('ARM-AuxV', aux_solar_inject, percent=2.0, delta=0.3,
-            doc='ARM Aux voltage reading'),
-        LimitBetween('ARM-AuxI', 0.0, 1.5,
-            doc='ARM Aux current reading'),
-        LimitInteger('Vout_OV', 0, doc='Over-voltage not triggered'),
-        LimitPercent('ARM-AcV', ac_volt, percent=4.0, delta=1.0,
-            doc='ARM AC voltage reading'),
-        LimitPercent('ARM-AcF', ac_freq, percent=4.0, delta=1.0,
-            doc='ARM AC frequency reading'),
-        LimitBetween('ARM-SecT', 8.0, 70.0,
-            doc='ARM secondary temperature sensor'),
-        LimitPercent('ARM-Vout', vout_set, percent=2.0, delta=0.1,
-            doc='ARM measured Vout'),
-        LimitBetween('ARM-Fan', 0, 100, doc='ARM fan speed'),
-        LimitPercent('ARM-BattI', batt_current, percent=1.7, delta=1.0,
-            doc='ARM battery current reading'),
-        LimitDelta('ARM-LoadI', load_per_output, delta=0.9,
-            doc='ARM output current reading'),
-        LimitInteger('ARM-RemoteClosed', 1),
-        LimitDelta('CanPwr', vout_set, delta=1.8,
-            doc='CAN bus power supply'),
-        LimitInteger('LOAD_SET', 0x5555555,
-            doc='ARM output load enable setting'),
-        LimitInteger('CAN_BIND', 1 << 28,
-            doc='ARM reports CAN bus operational'),
-        LimitRegExp('CAN_RX', '^RRQ,36,0',
-            doc='Response to CAN echo message'),
-        LimitLow('InOCP', vout_set - 1.2, doc='Output is in OCP'),
-        LimitLow('FixtureLock', 200, doc='Test fixture lid microswitch'),
-        LimitBoolean('Solar-Status', True,
-            doc='Solar Comparator Status is set'),
-        LimitBoolean('DetectCal', True, doc='Solar comparator calibrated'),
-        )
-    # Version specific configuration data. Indexed by test program parameter.
-    config_data = {
-        'A': {
-            'Config': config.J35A,
-            'Limits': _common + (
-                LimitLow('LOAD_COUNT', config.J35A.output_count),
-                LimitPercent(
-                    'OCP_pre', config.J35A.ocp_set,
-                    (ocp_adjust_percent + 4.0, ocp_adjust_percent + 10.0),
-                    doc='OCP trip range before adjustment'),
-                LimitPercent('OCP', config.J35A.ocp_set, (4.0, 10.0),
-                    doc='OCP trip range after adjustment'),
-                LimitPercent('SolarCutoffPre', 14.125, percent=6,
-                    doc='Solar Cut-Off voltage threshold uncertainty'),
-                LimitBetween('SolarCutoff', 13.75, 14.5,
-                    doc='Solar Cut-Off voltage threshold range'),
-                ),
-            },
-        'B': {
-            'Config': config.J35B,
-            'Limits': _common + (
-                LimitLow('LOAD_COUNT', config.J35B.output_count),
-                LimitPercent(
-                    'OCP_pre', config.J35B.ocp_set,
-                    (ocp_adjust_percent + 4.0, ocp_adjust_percent + 7.0),
-                    doc='OCP trip range before adjustment'),
-                LimitPercent('OCP', config.J35B.ocp_set, (4.0, 7.0),
-                    doc='OCP trip range after adjustment'),
-                LimitPercent('SolarCutoffPre', 14.125, percent=6,
-                    doc='Solar Cut-Off voltage threshold uncertainty'),
-                LimitBetween('SolarCutoff', 13.75, 14.5,
-                    doc='Solar Cut-Off voltage threshold range'),
-                ),
-            },
-        'C': {
-            'Config': config.J35C,
-            'Limits': _common + (
-                LimitLow('LOAD_COUNT', config.J35C.output_count),
-                LimitPercent(
-                    'OCP_pre', config.J35C.ocp_set,
-                    (ocp_adjust_percent + 4.0, ocp_adjust_percent + 7.0),
-                    doc='OCP trip range before adjustment'),
-                LimitPercent('OCP', config.J35C.ocp_set, (4.0, 7.0),
-                    doc='OCP trip range after adjustment'),
-                LimitPercent('SolarCutoffPre', 14.125, percent=6,
-                    doc='Solar Cut-Off voltage threshold uncertainty'),
-                LimitBetween('SolarCutoff', 13.75, 14.5,
-                    doc='Solar Cut-Off voltage threshold range'),
-                ),
-            },
-        'D': {
-            'Config': config.J35D,
-            'Limits': _common + (
-                LimitLow('LOAD_COUNT', config.J35D.output_count),
-                LimitPercent(
-                    'OCP_pre', config.J35D.ocp_set,
-                    (ocp_adjust_percent + 4.0, ocp_adjust_percent + 7.0),
-                    doc='OCP trip range before adjustment'),
-                LimitPercent('OCP', config.J35D.ocp_set, (4.0, 7.0),
-                    doc='OCP trip range after adjustment'),
-                LimitPercent('SolarCutoffPre', 14.3, percent=6,
-                    doc='Solar Cut-Off voltage threshold uncertainty'),
-                LimitBetween('SolarCutoff', 14.0, 14.6,
-                    doc='Solar Cut-Off voltage threshold range'),
-                ),
-            },
-        }
-    config = None
-    sernum = None
-
-=======
->>>>>>> b11235db
     def open(self, uut):
         """Prepare for testing."""
         self.cfg = config.J35.select(self.parameter, uut)
@@ -195,13 +32,9 @@
             TestStep('ProgramARM', self.devices['program_arm'].program),
             TestStep('Initialise', self._step_initialise_arm),
             TestStep('Aux', self._step_aux),
-<<<<<<< HEAD
             TestStep('Solar', self._step_solar, self.config.solar),
             TestStep('ManualMode', self._step_manualmode),
             TestStep('SolarComp', self._step_solarcomp, self.config.solar_comp),
-=======
-            TestStep('Solar', self._step_solar, self.cfg.solar),
->>>>>>> b11235db
             TestStep('PowerUp', self._step_powerup),
             TestStep('Output', self._step_output),
             TestStep('RemoteSw', self._step_remote_sw),
@@ -221,7 +54,6 @@
         """
         mes['dmm_lock'](timeout=5)
         self.sernum = self.get_serial(self.uuts, 'SerNum', 'ui_sernum')
-        # Apply DC Source to Battery terminals
         dev['dcs_vbat'].output(self.cfg.vbat_inject, True, delay=1.0)
         self.measure(('dmm_vbatin', 'dmm_vfusein', 'dmm_3v3u'), timeout=5)
 
@@ -255,15 +87,15 @@
     @share.teststep
     def _step_solar(self, dev, mes):
         """Test Solar input."""
-<<<<<<< HEAD
-=======
-        dev['dcs_solar'].output(self.cfg.aux_solar_inject, True)
->>>>>>> b11235db
         j35 = dev['j35']
         dev['dcs_solar'].output(self.aux_solar_inject, True)
         j35['SOLAR'] = True
-        # Only the 'C' has Air Suspension
-        measurement = 'dmm_vair' if self.parameter == 'C' else 'dmm_vbatout'
+        # Only the 'C' & 'D' have Air Suspension
+        measurement = (
+            'dmm_vair'
+            if self.parameter in ('C', 'D', )
+            else 'dmm_vbatout'
+            )
         mes[measurement](timeout=5)
         j35['SOLAR'] = False
         dev['dcs_solar'].output(0.0, False)
@@ -281,21 +113,19 @@
         dev['dcs_solar'].output(13.0, True, delay=1.0)
         j35['SOLAR'] = True
         j35['SOLAR_STATUS'] = False
-        dmm_vsolar = mes['ramp_solar_pre']().reading1
-        low, high = self.limits['SolarCutoff'].limit
-        if (low <= dmm_vsolar <= high):
-            reply = True
-        else:
-            reply = False
-            if dmm_vsolar < low:
-                j35['SOLAR_OFFSET'] = 2     # Increase cut-off voltage threshold
-            if dmm_vsolar > high:
-                j35['SOLAR_OFFSET'] = 1     # Decrease cut-off voltage threshold
+        solar_trip = mes['ramp_solar_pre']().reading1
+        result = (solar_trip == self.limits['SolarCutoff'])
+        if not result:
+            low, high = self.limits['SolarCutoff'].limit
+            if solar_trip < low:
+                j35['SOLAR_OFFSET'] = 2     # Increase cut-off voltage
+            if solar_trip > high:
+                j35['SOLAR_OFFSET'] = 1     # Decrease cut-off voltage
+            # Check the setting after adjustment
             j35['SOLAR_STATUS'] = False
-            dmm_vsolar = mes['ramp_solar']().reading1
-            if (low <= dmm_vsolar <= high):
-                reply = True
-        mes['detectcal'].sensor.store(reply)
+            solar_trip = mes['ramp_solar']().reading1
+            result = (solar_trip == self.limits['SolarCutoff'])
+        mes['detectcal'].sensor.store(result)
         mes['detectcal']()
         j35['SOLAR'] = False
         dev['dcs_solar'].output(0.0, False)
@@ -304,13 +134,7 @@
     def _step_powerup(self, dev, mes):
         """Power-Up the Unit with 240Vac."""
         j35 = dev['j35']
-<<<<<<< HEAD
-        dev['acsource'].output(voltage=self.ac_volt, output=True)
-=======
-        # Complete the change to manual mode
-        j35.manual_mode(vout=self.cfg.vout_set, iout=self.cfg.ocp_man_set)
         dev['acsource'].output(voltage=self.cfg.ac_volt, output=True)
->>>>>>> b11235db
         self.measure(
             ('dmm_acin', 'dmm_vbus', 'dmm_12vpri', 'arm_vout_ov'),
             timeout=5)
@@ -536,7 +360,7 @@
             start=low - 0.15,
             stop=high + 0.15,
             step=0.25, delay=1.0,
-            reset=False)
+            reset=True)
 
 
 class Measurements(share.Measurements):
