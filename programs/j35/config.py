#!/usr/bin/env python3
# -*- coding: utf-8 -*-
"""J35 Configuration."""

import math
import collections
from tester import (
    LimitLow, LimitHigh, LimitBetween, LimitDelta, LimitPercent,
    LimitInteger, LimitRegExp
    )
import share


class J35():

    """Base configuration for J35."""

    # Available software versions
    sw_15 = '1.5.17467.1373'    # Current release
    sw_13 = '1.3.15775.997'     # For 'A' & 'B' < Rev 8
    # Adjustable configuration data values
    values = collections.namedtuple(
        'values',
        'sw_version, hw_version,'
        ' output_count, ocp_set,'
        ' solar, solar_comp,'
        ' canbus'
        )
    # These values get set per Product type & revision
    sw_version = None
    hw_version = None
    output_count = None
    ocp_set = None
    solar = None
    solar_comp = None
    canbus = None
    # General parameters used in testing the units
    # Injected voltages
    #  Battery bus
    vbat_inject = 12.6
    #  Aux or Solar inputs
    aux_solar_inject = 13.5
    # AC voltage powering the unit
    ac_volt = 240.0
    ac_freq = 50.0
    # Extra % error in OCP allowed before adjustment
    ocp_adjust_percent = 10.0
    # Output set points when running in manual mode
    vout_set = 12.8
    ocp_man_set = 35.0
    # Battery load current
    batt_current = 4.0
    # Load on each output channel
    load_per_output = 2.0
    # Test limits common to all tests and versions
    _limits_all = (
        LimitRegExp('SwVer', '', doc='Software version'),
        )
    # Initial Test limits common to all versions
    _limits_initial = _limits_all + (
        LimitDelta('ACin', ac_volt, delta=5.0, doc='AC input voltage'),
        LimitDelta('Vbus', ac_volt * math.sqrt(2), delta=10.0,
            doc='Peak of AC input'),
        LimitBetween('12Vpri', 11.5, 13.0, doc='12Vpri rail'),
        LimitPercent('Vload', vout_set, percent=3.0,
            doc='AC-DC convertor voltage setpoint'),
        LimitLow('VloadOff', 0.5, doc='When output is OFF'),
        LimitDelta('VbatIn', vbat_inject, delta=1.0,
            doc='Voltage at Batt when 12.6V is injected into Batt'),
        LimitDelta('VfuseIn', vbat_inject, delta=1.0,
            doc='Voltage after fuse when 12.6V is injected into Batt'),
        LimitDelta('VbatOut', aux_solar_inject, delta=0.5,
            doc='Voltage at Batt when 13.5V is injected into Aux'),
        LimitDelta('Vbat', vout_set, delta=0.2,
            doc='Voltage at Batt when unit is running'),
        LimitPercent('VbatLoad', vout_set, percent=5.0,
            doc='Voltage at Batt when unit is running under load'),
        LimitDelta('Vair', aux_solar_inject, delta=0.5,
            doc='Voltage at Air when 13.5V is injected into Solar'),
        LimitPercent('3V3U', 3.30, percent=1.5,
            doc='3V3 unswitched when 12.6V is injected into Batt'),
        LimitPercent('3V3', 3.30, percent=1.5, doc='3V3 internal rail'),
        LimitBetween('15Vs', 11.5, 13.0, doc='15Vs internal rail'),
        LimitDelta('FanOn', vout_set, delta=1.0, doc='Fan running'),
        LimitLow('FanOff', 0.5, doc='Fan not running'),
        LimitPercent('ARM-AuxV', aux_solar_inject, percent=2.0, delta=0.3,
            doc='ARM Aux voltage reading'),
        LimitBetween('ARM-AuxI', 0.0, 1.5,
            doc='ARM Aux current reading'),
        LimitInteger('Vout_OV', 0, doc='Over-voltage not triggered'),
        LimitPercent('ARM-AcV', ac_volt, percent=4.0, delta=1.0,
            doc='ARM AC voltage reading'),
        LimitPercent('ARM-AcF', ac_freq, percent=4.0, delta=1.0,
            doc='ARM AC frequency reading'),
        LimitBetween('ARM-SecT', 8.0, 70.0,
            doc='ARM secondary temperature sensor'),
        LimitPercent('ARM-Vout', vout_set, percent=2.0, delta=0.1,
            doc='ARM measured Vout'),
        LimitBetween('ARM-Fan', 0, 100, doc='ARM fan speed'),
        LimitPercent('ARM-BattI', batt_current, percent=1.7, delta=1.0,
            doc='ARM battery current reading'),
        LimitDelta('ARM-LoadI', load_per_output, delta=0.9,
            doc='ARM output current reading'),
        LimitInteger('ARM-RemoteClosed', 1),
        LimitDelta('CanPwr', vout_set, delta=1.8, doc='CAN bus power supply'),
        LimitInteger('LOAD_SET', 0x5555555,
            doc='ARM output load enable setting'),
        LimitInteger('CAN_BIND', 1 << 28,
            doc='ARM reports CAN bus operational'),
        LimitLow('InOCP', vout_set - 1.2, doc='Output is in OCP'),
        LimitLow('FixtureLock', 200, doc='Test fixture lid microswitch'),
        )
    # Final Test limits common to all versions
    _limits_final = _limits_all + (
        LimitLow('FanOff', 1.0, doc='No airflow seen'),
        LimitHigh('FanOn', 10.0, doc='Airflow seen'),
        LimitDelta('Can12V', 12.0, delta=1.0, doc='CAN_POWER rail'),
        LimitDelta('Vout', 12.8, delta=0.2, doc='No load output voltage'),
        LimitPercent('Vload', 12.8, percent=5,
            doc='Loaded output voltage'),
        LimitLow('InOCP', 11.6, doc='Output voltage to detect OCP'),
        )
    # Internal data storage
    _lot_rev = None         # Lot Number to Revision data
    _rev_data = None        # Revision data dictionary

    @staticmethod
    def select(parameter, uut):
        """Select a configuration based on the parameter and lot.

        @param parameter Type of unit (A/B/C)
        @param uut UUT to get Lot Number from
        @return configuration class

        """
# TODO: 469 x J35C were converted to J35B via PC 4885
#   J35C Rev 4, Lots: A164211 (x135), A164309 (x265)
#   ==> Should we change parameter from 'C' to 'B' ?...
        config = {
            'A': J35A,
            'B': J35B,
            'C': J35C,
            'D': J35D,
            }[parameter]
        config._configure(uut)    # Adjust for the Lot Number
        return config

    @classmethod
    def _configure(cls, uut):
        """Adjust configuration based on UUT Lot Number.

<<<<<<< HEAD
    sw_version = '1.4.17055.1365'   # Software version
#    sw_version = '1.5.17467.1373'   # Software version
    output_count = 14               # defaults for J35B,C
    ocp_set = 35.0
    solar = True
    solar_comp = False
=======
        @param uut storage.UUT instance

        """
        rev = None
        if uut:
            lot = uut.lot
            try:
                rev = cls._lot_rev.find(lot)
            except share.lots.LotError:
                pass
        (cls.sw_version, cls.hw_version, cls.output_count, cls.ocp_set,
         cls.solar, cls.solar_comp,  cls.canbus, ) = cls._rev_data[rev]
>>>>>>> b11235db


class J35A(J35):

    """J35A configuration."""

    # Output set points when running in manual mode
    ocp_man_set = 20.0
    _lot_rev = share.lots.Revision((
        (share.lots.Range('A164809', 'A170404'), 1),    # 029622
        (share.lots.Range('A171704', 'A174711'), 2),    # 030061
        # No Rev 3 production                           # 031137
        # No Rev 4,5,6 created
        (share.lots.Range('A174510', 'A180408'), 8),    # 031190
        # Rev 8 Built as Rev 9
        (share.lots.Range('A181105', 'A182206'), 9),    # 031190
        # No Rev 9 production
        # Rev 10...                                     # ??????
        ))
    _rev_data = {
        None: J35.values(
            sw_version=J35.sw_15, hw_version=(10, 1, 'A'),
            output_count=7, ocp_set=20.0,
            solar=False, solar_comp=False,
            canbus=True,
            ),
        9: J35.values(
            sw_version=J35.sw_15, hw_version=(9, 1, 'B'),
            output_count=7, ocp_set=20.0,
            solar=False, solar_comp=False,
            canbus=True,
            ),
        8: J35.values(
            sw_version=J35.sw_15, hw_version=(8, 1, 'C'),
            output_count=7, ocp_set=20.0,
            solar=False, solar_comp=False,
            canbus=True,
            ),
        # Rev <8 uses an older software version
        2: J35.values(
            sw_version=J35.sw_13, hw_version=(2, 1, 'B'),
            output_count=7, ocp_set=20.0,
            solar=False, solar_comp=False,
            canbus=True,
            ),
        1: J35.values(
            sw_version=J35.sw_13, hw_version=(1, 1, 'B'),
            output_count=7, ocp_set=20.0,
            solar=False, solar_comp=False,
            canbus=True,
            ),
        }

    @classmethod
    def limits_initial(cls):
        """J35-A initial test limits.

        @return Tuple of limits

        """
        return super()._limits_initial + (
            LimitPercent(
                'OCP_pre', cls.ocp_set,
                (cls.ocp_adjust_percent + 4.0, cls.ocp_adjust_percent + 10.0),
                doc='OCP trip range before adjustment'),
            LimitPercent('OCP', cls.ocp_set, (4.0, 10.0),
                doc='OCP trip range after adjustment'),
            )

    @classmethod
    def limits_final(cls):
        """J35-A final test limits.

        @return Tuple of limits

        """
        return super()._limits_final + (
            LimitPercent('OCP', cls.ocp_set, (4.0, 10.0),
                    doc='OCP trip current'),
            )


class J35B(J35):

    """J35B configuration."""

    _lot_rev = share.lots.Revision((
        (share.lots.Range('A164808'), 1),               # 029630
        (share.lots.Range('A170307', 'A174607'), 2),    # 029804
        # No Rev 3,4 production                         # 031051, 031133
        # No Rev 5,6 created
        (share.lots.Range('A174511', 'A180309'), 8),    # 031191
        # Rev 8 Built as Rev 9
        (share.lots.Range('A181011', 'A182405'), 9),    # 031191
        # No Rev 9 production
        # Rev 10...                                     # ??????
        ))
    _rev_data = {
        None: J35.values(
            sw_version=J35.sw_15, hw_version=(10, 2, 'A'),
            output_count=14, ocp_set=35.0,
            solar=True, solar_comp=True,
            canbus=True,
            ),
        9: J35.values(
            sw_version=J35.sw_15, hw_version=(9, 2, 'B'),
            output_count=14, ocp_set=35.0,
            solar=True, solar_comp=True,
            canbus=True,
            ),
        8: J35.values(
            sw_version=J35.sw_15, hw_version=(8, 2, 'C'),
            output_count=14, ocp_set=35.0,
            solar=True, solar_comp=True,
            canbus=True,
            ),
        # Rev <8 uses an older software version
        2: J35.values(
            sw_version=J35.sw_13, hw_version=(2, 2, 'D'),
            output_count=14, ocp_set=35.0,
            solar=True, solar_comp=False,
            canbus=True,
            ),
        1: J35.values(
            sw_version=J35.sw_13, hw_version=(1, 2, 'B'),
            output_count=14, ocp_set=35.0,
            solar=True, solar_comp=False,
            canbus=True,
            ),
        }

    @classmethod
    def limits_initial(cls):
        """J35-B/C/D initial test limits.

        @return Tuple of limits

        """
        return super()._limits_initial + (
            LimitPercent(
                'OCP_pre', cls.ocp_set,
                (cls.ocp_adjust_percent + 4.0, cls.ocp_adjust_percent + 7.0),
                doc='OCP trip range before adjustment'),
            LimitPercent('OCP', cls.ocp_set, (4.0, 7.0),
                doc='OCP trip range after adjustment'),
            )

    @classmethod
    def limits_final(cls):
        """J35-B/C/D final test limits.

        @return Tuple of limits

        """
        return super()._limits_final + (
            LimitPercent('OCP', cls.ocp_set, (4.0, 7.0),
                doc='OCP trip current'),
            )


class J35C(J35B):

    """J35C configuration."""

<<<<<<< HEAD
    hw_version = (9, 3, 'A')


class J35D(J35):

    """J35D configuration."""

    hw_version = (10, 4, 'A')
    solar_comp = True
=======
    _lot_rev = share.lots.Revision((
        # Rev 1-3 must be scrapped per MA-328
        #  There are no entries for Rev1-3 in _rev_data, so there will be
        #  a runtime error, producing a SystemError test result
        (share.lots.Range('A154411'), 1),               # 027745
        (share.lots.Range('A160306'), 2),               # 028388
        (share.lots.Range('A161211'), 3),               # 028861
        (share.lots.Range('A163710', 'A164309'), 4),    # 029129
        # No Rev 5 production                           # 029570
        (share.lots.Range('A164911', 'A171603'), 6),    # 029916
        (share.lots.Range('A171907', 'A173608'), 7),    # 030200
        (share.lots.Range('A174909', 'A180809'), 8),    # 031192
        # Rev 8 Built as Rev 9
        (share.lots.Range('A181409', 'A182207'), 9),    # 031192
        # No Rev 9 production
        # Rev 10...                                     # ??????
        ))
    _rev_data = {
        None: J35.values(
            sw_version=J35.sw_15, hw_version=(10, 3, 'A'),
            output_count=14, ocp_set=35.0,
            solar=True, solar_comp=True,
            canbus=True,
            ),
        9: J35.values(
            sw_version=J35.sw_15, hw_version=(9, 3, 'B'),
            output_count=14, ocp_set=35.0,
            solar=True, solar_comp=True,
            canbus=True,
            ),
        8: J35.values(
            sw_version=J35.sw_15, hw_version=(8, 3, 'C'),
            output_count=14, ocp_set=35.0,
            solar=True, solar_comp=True,
            canbus=True,
            ),
        7: J35.values(
            sw_version=J35.sw_15, hw_version=(7, 3, 'C'),
            output_count=14, ocp_set=35.0,
            solar=True, solar_comp=True,
            canbus=True,
            ),
        6: J35.values(
            sw_version=J35.sw_15, hw_version=(6, 3, 'E'),
            output_count=14, ocp_set=35.0,
            solar=True, solar_comp=True,
            canbus=True,
            ),
        4: J35.values(
            sw_version=J35.sw_15, hw_version=(4, 3, 'B'),
            output_count=14, ocp_set=35.0,
            solar=True, solar_comp=True,
            canbus=True,
            ),
        }


class J35D(J35C):

    """J35D configuration."""

    _lot_rev = share.lots.Revision((
        # Rev 8 Built as Rev 9
        (share.lots.Range('A181410', 'A181917'), 9),    # 031193
        # No Rev 9 production
        # Rev 10...                                     # ??????
        ))
    _rev_data = {
        None: J35.values(
            sw_version=J35.sw_15, hw_version=(10, 4, 'A'),
            output_count=14, ocp_set=35.0,
            solar=True, solar_comp=True,
            canbus=True,
            ),
        9: J35.values(
            sw_version=J35.sw_15, hw_version=(9, 4, 'B'),
            output_count=14, ocp_set=35.0,
            solar=True, solar_comp=True,
            canbus=True,
            ),
        }
>>>>>>> b11235db
<|MERGE_RESOLUTION|>--- conflicted
+++ resolved
@@ -6,7 +6,7 @@
 import collections
 from tester import (
     LimitLow, LimitHigh, LimitBetween, LimitDelta, LimitPercent,
-    LimitInteger, LimitRegExp
+    LimitInteger, LimitRegExp, LimitBoolean,
     )
 import share
 
@@ -109,6 +109,13 @@
             doc='ARM reports CAN bus operational'),
         LimitLow('InOCP', vout_set - 1.2, doc='Output is in OCP'),
         LimitLow('FixtureLock', 200, doc='Test fixture lid microswitch'),
+        LimitBoolean('Solar-Status', True,
+            doc='Solar Comparator Status is set'),
+        LimitBoolean('DetectCal', True, doc='Solar comparator calibrated'),
+        LimitPercent('SolarCutoffPre', 14.3, percent=6,
+            doc='Solar Cut-Off voltage threshold uncertainty'),
+        LimitBetween('SolarCutoff', 14.0, 14.6,
+            doc='Solar Cut-Off voltage threshold range'),
         )
     # Final Test limits common to all versions
     _limits_final = _limits_all + (
@@ -149,14 +156,6 @@
     def _configure(cls, uut):
         """Adjust configuration based on UUT Lot Number.
 
-<<<<<<< HEAD
-    sw_version = '1.4.17055.1365'   # Software version
-#    sw_version = '1.5.17467.1373'   # Software version
-    output_count = 14               # defaults for J35B,C
-    ocp_set = 35.0
-    solar = True
-    solar_comp = False
-=======
         @param uut storage.UUT instance
 
         """
@@ -169,7 +168,6 @@
                 pass
         (cls.sw_version, cls.hw_version, cls.output_count, cls.ocp_set,
          cls.solar, cls.solar_comp,  cls.canbus, ) = cls._rev_data[rev]
->>>>>>> b11235db
 
 
 class J35A(J35):
@@ -334,17 +332,6 @@
 
     """J35C configuration."""
 
-<<<<<<< HEAD
-    hw_version = (9, 3, 'A')
-
-
-class J35D(J35):
-
-    """J35D configuration."""
-
-    hw_version = (10, 4, 'A')
-    solar_comp = True
-=======
     _lot_rev = share.lots.Revision((
         # Rev 1-3 must be scrapped per MA-328
         #  There are no entries for Rev1-3 in _rev_data, so there will be
@@ -425,5 +412,4 @@
             solar=True, solar_comp=True,
             canbus=True,
             ),
-        }
->>>>>>> b11235db
+        }