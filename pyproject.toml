[build-system]
requires = [
    "setuptools",
]
build-backend = "setuptools.build_meta"

[project]
name = "setec-tester-programs"
<<<<<<< HEAD
version = "2.67.11"
=======
version = "2.67.13"
>>>>>>> b85e68c1
description = "SETEC product test programs."
authors = [
    {name = "Stephen Bell", email = "stephen.bell@setec.com.au"},
]
readme = "README.md"
requires-python = ">=3.8"
dependencies = [
    "attrs",
    "jsonrpclib-pelix",
    "pydispatcher",
    "pyserial",
    "setec-isplpc==1.*",
    "setec-libtester==2.*",
    "setec-tester==2.*",
    "setec-updi==1.*",
    "setec-utility[erp]==1.*",
]

[tool.setuptools.packages.find]
include = ["programs*", "share*"]<|MERGE_RESOLUTION|>--- conflicted
+++ resolved
@@ -6,11 +6,7 @@
 
 [project]
 name = "setec-tester-programs"
-<<<<<<< HEAD
-version = "2.67.11"
-=======
 version = "2.67.13"
->>>>>>> b85e68c1
 description = "SETEC product test programs."
 authors = [
     {name = "Stephen Bell", email = "stephen.bell@setec.com.au"},
